--- conflicted
+++ resolved
@@ -1886,7 +1886,6 @@
 {
     EGLSurface surface;
 
-#ifdef PCWALTON_BROKEN
 
 #ifdef DEBUG
     sEGLLibrary.DumpEGLConfig(config);
@@ -1907,14 +1906,11 @@
     surface = sEGLLibrary.fCreateWindowSurface(EGL_DISPLAY(), config, GET_NATIVE_WINDOW(aWidget), 0);
 #endif
 
-<<<<<<< HEAD
-=======
 #ifdef MOZ_WIDGET_GONK
     gScreenBounds.x = 0;
     gScreenBounds.y = 0;
     sEGLLibrary.fQuerySurface(EGL_DISPLAY(), surface, LOCAL_EGL_WIDTH, &gScreenBounds.width);
     sEGLLibrary.fQuerySurface(EGL_DISPLAY(), surface, LOCAL_EGL_HEIGHT, &gScreenBounds.height);
->>>>>>> 60e3b73d
 #endif
 
     return surface;
