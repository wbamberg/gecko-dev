--- conflicted
+++ resolved
@@ -880,50 +880,9 @@
     JSBool makeDenseArraySlow(JSContext *cx);
 
   public:
-<<<<<<< HEAD
-    /* Number of extra fixed arguments object slots besides JSSLOT_PRIVATE. */
-    static const uint32 JSSLOT_ARGS_LENGTH = 0;
-    static const uint32 ARGS_CLASS_RESERVED_SLOTS = 2;
-    static const uint32 ARGS_FIRST_FREE_SLOT = ARGS_CLASS_RESERVED_SLOTS + 1;
-
-    /* Lower-order bit stolen from the length slot. */
-    static const uint32 ARGS_LENGTH_OVERRIDDEN_BIT = 0x1;
-    static const uint32 ARGS_PACKED_BITS_COUNT = 1;
-
-    static size_t getArgumentsLengthOffset() {
-        /* All arguments objects have their length in a fixed slot. */
-        return getFixedSlotOffset(JSSLOT_ARGS_LENGTH);
-    }
-
-    /*
-     * Set the initial length of the arguments, and mark it as not overridden.
-     */
-    inline void setArgsLength(uint32 argc);
-
-    /*
-     * Return the initial length of the arguments.  This may differ from the
-     * current value of arguments.length!
-     */
-    inline uint32 getArgsInitialLength() const;
-
-    inline void setArgsLengthOverridden();
-    inline bool isArgsLengthOverridden() const;
-
-    inline js::ArgumentsData *getArgsData() const;
-    inline void setArgsData(js::ArgumentsData *data);
-
-    inline const js::Value &getArgsCallee() const;
-    inline void setArgsCallee(const js::Value &callee);
-
-    inline const js::Value &getArgsElement(uint32 i) const;
-    inline js::Value *getArgsElements() const;
-    inline js::Value *addressOfArgsElement(uint32 i);
-    inline void setArgsElement(uint32 i, const js::Value &v);
-=======
     inline js::ArgumentsObject *asArguments();
     inline js::NormalArgumentsObject *asNormalArguments();
     inline js::StrictArgumentsObject *asStrictArguments();
->>>>>>> 45ec0606
 
   private:
     /*
