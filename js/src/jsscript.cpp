/* -*- Mode: C++; tab-width: 8; indent-tabs-mode: nil; c-basic-offset: 4 -*-
 * vim: set ts=8 sw=4 et tw=78:
 *
 * ***** BEGIN LICENSE BLOCK *****
 * Version: MPL 1.1/GPL 2.0/LGPL 2.1
 *
 * The contents of this file are subject to the Mozilla Public License Version
 * 1.1 (the "License"); you may not use this file except in compliance with
 * the License. You may obtain a copy of the License at
 * http://www.mozilla.org/MPL/
 *
 * Software distributed under the License is distributed on an "AS IS" basis,
 * WITHOUT WARRANTY OF ANY KIND, either express or implied. See the License
 * for the specific language governing rights and limitations under the
 * License.
 *
 * The Original Code is Mozilla Communicator client code, released
 * March 31, 1998.
 *
 * The Initial Developer of the Original Code is
 * Netscape Communications Corporation.
 * Portions created by the Initial Developer are Copyright (C) 1998
 * the Initial Developer. All Rights Reserved.
 *
 * Contributor(s):
 *
 * Alternatively, the contents of this file may be used under the terms of
 * either of the GNU General Public License Version 2 or later (the "GPL"),
 * or the GNU Lesser General Public License Version 2.1 or later (the "LGPL"),
 * in which case the provisions of the GPL or the LGPL are applicable instead
 * of those above. If you wish to allow use of your version of this file only
 * under the terms of either the GPL or the LGPL, and not to allow others to
 * use your version of this file under the terms of the MPL, indicate your
 * decision by deleting the provisions above and replace them with the notice
 * and other provisions required by the GPL or the LGPL. If you do not delete
 * the provisions above, a recipient may use your version of this file under
 * the terms of any one of the MPL, the GPL or the LGPL.
 *
 * ***** END LICENSE BLOCK ***** */

#define __STDC_LIMIT_MACROS

/*
 * JS script operations.
 */
#include <string.h>
#include "jstypes.h"
#include "jsstdint.h"
#include "jsutil.h" /* Added by JSIFY */
#include "jsprf.h"
#include "jsapi.h"
#include "jsatom.h"
#include "jscntxt.h"
#include "jsversion.h"
#include "jsdbgapi.h"
#include "jsemit.h"
#include "jsfun.h"
#include "jsinterp.h"
#include "jslock.h"
#include "jsnum.h"
#include "jsopcode.h"
#include "jsparse.h"
#include "jsscope.h"
#include "jsscript.h"
#include "jstracer.h"
#if JS_HAS_XDR
#include "jsxdrapi.h"
#endif
#include "methodjit/MethodJIT.h"

#include "jsscriptinlines.h"

using namespace js;

static const jsbytecode emptyScriptCode[] = {JSOP_STOP, SRC_NULL};

/* static */ const JSScript JSScript::emptyScriptConst = {
    const_cast<jsbytecode*>(emptyScriptCode),
    1, JSVERSION_DEFAULT, 0, 0, 0, 0, 0, 0, true, false, false, false,
    const_cast<jsbytecode*>(emptyScriptCode),
    {0, NULL}, NULL, 0, 0, 0, NULL
};

#if JS_HAS_XDR

JSBool
js_XDRScript(JSXDRState *xdr, JSScript **scriptp, bool needMutableScript,
             JSBool *hasMagic)
{
    JSContext *cx;
    JSScript *script, *oldscript;
    JSBool ok;
    jsbytecode *code;
    uint32 length, lineno, nslots, magic;
    uint32 natoms, nsrcnotes, ntrynotes, nobjects, nupvars, nregexps, nconsts, i;
    uint32 prologLength, version;
    JSPrincipals *principals;
    uint32 encodeable;
    JSBool filenameWasSaved;
    jssrcnote *notes, *sn;
    JSSecurityCallbacks *callbacks;

    cx = xdr->cx;
    script = *scriptp;
    nsrcnotes = ntrynotes = natoms = nobjects = nupvars = nregexps = nconsts = 0;
    filenameWasSaved = JS_FALSE;
    notes = NULL;

    /* Should not XDR scripts optimized for a single global object. */
    JS_ASSERT_IF(script, !script->globalsOffset);

    if (xdr->mode == JSXDR_ENCODE)
        magic = JSXDR_MAGIC_SCRIPT_CURRENT;
    if (!JS_XDRUint32(xdr, &magic))
        return JS_FALSE;
    if (magic != JSXDR_MAGIC_SCRIPT_CURRENT) {
        /* We do not provide binary compatibility with older scripts. */
        if (!hasMagic) {
            JS_ReportErrorNumber(cx, js_GetErrorMessage, NULL,
                                 JSMSG_BAD_SCRIPT_MAGIC);
            return JS_FALSE;
        }
        *hasMagic = JS_FALSE;
        return JS_TRUE;
    }
    if (hasMagic)
        *hasMagic = JS_TRUE;

    /*
     * Since the shortest possible script has JSOP_STOP as its only bytecode,
     * encode only the length 0 for the emptyScript singleton, and return the
     * emptyScript instead of a new script when decoding a script of length 0.
     */
    if (xdr->mode == JSXDR_ENCODE)
        length = (script == JSScript::emptyScript()) ? 0 : script->length;
    if (!JS_XDRUint32(xdr, &length))
        return JS_FALSE;
    if (length == 0) {
        if (xdr->mode == JSXDR_ENCODE) {
            JS_ASSERT(*scriptp == JSScript::emptyScript());
            return JS_TRUE;
        }

        /* Decoding: check whether we need a mutable empty script. */
        if (cx->debugHooks->newScriptHook)
            needMutableScript = true;
        if (needMutableScript) {
            /*
             * We need a mutable empty script but the encoder serialized only
             * the shorthand (0 length word) for us. Make a new mutable empty
             * script here and return it immediately.
             */
            script = js_NewScript(cx, 1, 1, 0, 0, 0, 0, 0, 0);
            if (!script)
                return JS_FALSE;

            script->version = JSVERSION_DEFAULT;
            script->noScriptRval = true;
            script->code[0] = JSOP_STOP;
            script->code[1] = SRC_NULL;
            *scriptp = script;
            return JS_TRUE;
        }

        *scriptp = JSScript::emptyScript();
        return JS_TRUE;
    }

    if (xdr->mode == JSXDR_ENCODE) {
        prologLength = script->main - script->code;
        JS_ASSERT((int16)script->version != JSVERSION_UNKNOWN);
        version = (uint32)script->version | (script->nfixed << 16);
        lineno = (uint32)script->lineno;
        nslots = (uint32)script->nslots;
        nslots = (uint32)((script->staticLevel << 16) | script->nslots);
        natoms = (uint32)script->atomMap.length;

        /* Count the srcnotes, keeping notes pointing at the first one. */
        notes = script->notes();
        for (sn = notes; !SN_IS_TERMINATOR(sn); sn = SN_NEXT(sn))
            continue;
        nsrcnotes = sn - notes;
        nsrcnotes++;            /* room for the terminator */

        if (script->objectsOffset != 0)
            nobjects = script->objects()->length;
        if (script->upvarsOffset != 0)
            nupvars = script->upvars()->length;
        if (script->regexpsOffset != 0)
            nregexps = script->regexps()->length;
        if (script->trynotesOffset != 0)
            ntrynotes = script->trynotes()->length;
        if (script->constOffset != 0)
            nconsts = script->consts()->length;
    }

    if (!JS_XDRUint32(xdr, &prologLength))
        return JS_FALSE;
    if (!JS_XDRUint32(xdr, &version))
        return JS_FALSE;

    /*
     * To fuse allocations, we need srcnote, atom, objects, upvar, regexp,
     * and trynote counts early.
     */
    if (!JS_XDRUint32(xdr, &natoms))
        return JS_FALSE;
    if (!JS_XDRUint32(xdr, &nsrcnotes))
        return JS_FALSE;
    if (!JS_XDRUint32(xdr, &ntrynotes))
        return JS_FALSE;
    if (!JS_XDRUint32(xdr, &nobjects))
        return JS_FALSE;
    if (!JS_XDRUint32(xdr, &nupvars))
        return JS_FALSE;
    if (!JS_XDRUint32(xdr, &nregexps))
        return JS_FALSE;
    if (!JS_XDRUint32(xdr, &nconsts))
        return JS_FALSE;

    AutoScriptRooter tvr(cx, NULL);

    if (xdr->mode == JSXDR_DECODE) {
        script = js_NewScript(cx, length, nsrcnotes, natoms, nobjects, nupvars,
<<<<<<< HEAD
                              nregexps, ntrynotes, 0);
=======
                              nregexps, ntrynotes, nconsts);
>>>>>>> 6526b8ae
        if (!script)
            return JS_FALSE;

        script->main += prologLength;
        script->version = JSVersion(version & 0xffff);
        script->nfixed = uint16(version >> 16);

        /* If we know nsrcnotes, we allocated space for notes in script. */
        notes = script->notes();
        *scriptp = script;
        tvr.setScript(script);
    }

    /*
     * Control hereafter must goto error on failure, in order for the
     * DECODE case to destroy script.
     */
    oldscript = xdr->script;
    code = script->code;
    if (xdr->mode == JSXDR_ENCODE) {
        code = js_UntrapScriptCode(cx, script);
        if (!code)
            goto error;
    }

    xdr->script = script;
    ok = JS_XDRBytes(xdr, (char *) code, length * sizeof(jsbytecode));

    if (code != script->code)
        cx->free(code);

    if (!ok)
        goto error;

    if (!JS_XDRBytes(xdr, (char *)notes, nsrcnotes * sizeof(jssrcnote)) ||
        !JS_XDRCStringOrNull(xdr, (char **)&script->filename) ||
        !JS_XDRUint32(xdr, &lineno) ||
        !JS_XDRUint32(xdr, &nslots)) {
        goto error;
    }

    callbacks = JS_GetSecurityCallbacks(cx);
    if (xdr->mode == JSXDR_ENCODE) {
        principals = script->principals;
        encodeable = callbacks && callbacks->principalsTranscoder;
        if (!JS_XDRUint32(xdr, &encodeable))
            goto error;
        if (encodeable &&
            !callbacks->principalsTranscoder(xdr, &principals)) {
            goto error;
        }
    } else {
        if (!JS_XDRUint32(xdr, &encodeable))
            goto error;
        if (encodeable) {
            if (!(callbacks && callbacks->principalsTranscoder)) {
                JS_ReportErrorNumber(cx, js_GetErrorMessage, NULL,
                                     JSMSG_CANT_DECODE_PRINCIPALS);
                goto error;
            }
            if (!callbacks->principalsTranscoder(xdr, &principals))
                goto error;
            script->principals = principals;
        }
    }

    if (xdr->mode == JSXDR_DECODE) {
        const char *filename = script->filename;
        if (filename) {
            filename = js_SaveScriptFilename(cx, filename);
            if (!filename)
                goto error;
            cx->free((void *) script->filename);
            script->filename = filename;
            filenameWasSaved = JS_TRUE;
        }
        script->lineno = (uintN)lineno;
        script->nslots = (uint16)nslots;
        script->staticLevel = (uint16)(nslots >> 16);
    }

    for (i = 0; i != natoms; ++i) {
        if (!js_XDRAtom(xdr, &script->atomMap.vector[i]))
            goto error;
    }

    /*
     * Here looping from 0-to-length to xdr objects is essential. It ensures
     * that block objects from the script->objects array will be written and
     * restored in the outer-to-inner order. js_XDRBlockObject relies on this
     * to restore the parent chain.
     */
    for (i = 0; i != nobjects; ++i) {
        JSObject **objp = &script->objects()->vector[i];
        uint32 isBlock;
        if (xdr->mode == JSXDR_ENCODE) {
            Class *clasp = (*objp)->getClass();
            JS_ASSERT(clasp == &js_FunctionClass ||
                      clasp == &js_BlockClass);
            isBlock = (clasp == &js_BlockClass) ? 1 : 0;
        }
        if (!JS_XDRUint32(xdr, &isBlock))
            goto error;
        if (isBlock == 0) {
            if (!js_XDRFunctionObject(xdr, objp))
                goto error;
        } else {
            JS_ASSERT(isBlock == 1);
            if (!js_XDRBlockObject(xdr, objp))
                goto error;
        }
    }
    for (i = 0; i != nupvars; ++i) {
        if (!JS_XDRUint32(xdr, &script->upvars()->vector[i]))
            goto error;
    }
    for (i = 0; i != nregexps; ++i) {
        if (!js_XDRRegExpObject(xdr, &script->regexps()->vector[i]))
            goto error;
    }

    if (ntrynotes != 0) {
        /*
         * We combine tn->kind and tn->stackDepth when serializing as XDR is not
         * efficient when serializing small integer types.
         */
        JSTryNote *tn, *tnfirst;
        uint32 kindAndDepth;
        JS_STATIC_ASSERT(sizeof(tn->kind) == sizeof(uint8));
        JS_STATIC_ASSERT(sizeof(tn->stackDepth) == sizeof(uint16));

        tnfirst = script->trynotes()->vector;
        JS_ASSERT(script->trynotes()->length == ntrynotes);
        tn = tnfirst + ntrynotes;
        do {
            --tn;
            if (xdr->mode == JSXDR_ENCODE) {
                kindAndDepth = ((uint32)tn->kind << 16)
                               | (uint32)tn->stackDepth;
            }
            if (!JS_XDRUint32(xdr, &kindAndDepth) ||
                !JS_XDRUint32(xdr, &tn->start) ||
                !JS_XDRUint32(xdr, &tn->length)) {
                goto error;
            }
            if (xdr->mode == JSXDR_DECODE) {
                tn->kind = (uint8)(kindAndDepth >> 16);
                tn->stackDepth = (uint16)kindAndDepth;
            }
        } while (tn != tnfirst);
    }

    for (i = 0; i != nconsts; ++i) {
        if (!JS_XDRValue(xdr, Jsvalify(&script->consts()->vector[i])))
            goto error;
    }

    xdr->script = oldscript;
    return JS_TRUE;

  error:
    if (xdr->mode == JSXDR_DECODE) {
        if (script->filename && !filenameWasSaved) {
            cx->free((void *) script->filename);
            script->filename = NULL;
        }
        js_DestroyScript(cx, script);
        *scriptp = NULL;
    }
    xdr->script = oldscript;
    return JS_FALSE;
}

#endif /* JS_HAS_XDR */

static void
script_finalize(JSContext *cx, JSObject *obj)
{
    JSScript *script = (JSScript *) obj->getPrivate();
    if (script)
        js_DestroyScript(cx, script);
}

static void
script_trace(JSTracer *trc, JSObject *obj)
{
    JSScript *script = (JSScript *) obj->getPrivate();
    if (script)
        js_TraceScript(trc, script);
}

Class js_ScriptClass = {
    "Script",
    JSCLASS_HAS_PRIVATE |
    JSCLASS_MARK_IS_TRACE | JSCLASS_HAS_CACHED_PROTO(JSProto_Object),
    PropertyStub,     PropertyStub,     PropertyStub,     PropertyStub,
    EnumerateStub,    ResolveStub,      ConvertStub,      script_finalize,
    NULL,             NULL,             NULL,             NULL,/*XXXbe xdr*/
    NULL,             NULL,             JS_CLASS_TRACE(script_trace), NULL
};

/*
 * Shared script filename management.
 */
static int
js_compare_strings(const void *k1, const void *k2)
{
    return strcmp((const char *) k1, (const char *) k2) == 0;
}

/* NB: This struct overlays JSHashEntry -- see jshash.h, do not reorganize. */
typedef struct ScriptFilenameEntry {
    JSHashEntry         *next;          /* hash chain linkage */
    JSHashNumber        keyHash;        /* key hash function result */
    const void          *key;           /* ptr to filename, below */
    uint32              flags;          /* user-defined filename prefix flags */
    JSPackedBool        mark;           /* GC mark flag */
    char                filename[3];    /* two or more bytes, NUL-terminated */
} ScriptFilenameEntry;

static void *
js_alloc_table_space(void *priv, size_t size)
{
    return js_malloc(size);
}

static void
js_free_table_space(void *priv, void *item, size_t size)
{
    js_free(item);
}

static JSHashEntry *
js_alloc_sftbl_entry(void *priv, const void *key)
{
    size_t nbytes = offsetof(ScriptFilenameEntry, filename) +
                    strlen((const char *) key) + 1;

    return (JSHashEntry *) js_malloc(JS_MAX(nbytes, sizeof(JSHashEntry)));
}

static void
js_free_sftbl_entry(void *priv, JSHashEntry *he, uintN flag)
{
    if (flag != HT_FREE_ENTRY)
        return;
    js_free(he);
}

static JSHashAllocOps sftbl_alloc_ops = {
    js_alloc_table_space,   js_free_table_space,
    js_alloc_sftbl_entry,   js_free_sftbl_entry
};

static void
FinishRuntimeScriptState(JSRuntime *rt)
{
    if (rt->scriptFilenameTable) {
        JS_HashTableDestroy(rt->scriptFilenameTable);
        rt->scriptFilenameTable = NULL;
    }
#ifdef JS_THREADSAFE
    if (rt->scriptFilenameTableLock) {
        JS_DESTROY_LOCK(rt->scriptFilenameTableLock);
        rt->scriptFilenameTableLock = NULL;
    }
#endif
}

JSBool
js_InitRuntimeScriptState(JSRuntime *rt)
{
#ifdef JS_THREADSAFE
    JS_ASSERT(!rt->scriptFilenameTableLock);
    rt->scriptFilenameTableLock = JS_NEW_LOCK();
    if (!rt->scriptFilenameTableLock)
        return JS_FALSE;
#endif
    JS_ASSERT(!rt->scriptFilenameTable);
    rt->scriptFilenameTable =
        JS_NewHashTable(16, JS_HashString, js_compare_strings, NULL,
                        &sftbl_alloc_ops, NULL);
    if (!rt->scriptFilenameTable) {
        FinishRuntimeScriptState(rt);       /* free lock if threadsafe */
        return JS_FALSE;
    }
    JS_INIT_CLIST(&rt->scriptFilenamePrefixes);
    return JS_TRUE;
}

typedef struct ScriptFilenamePrefix {
    JSCList     links;      /* circular list linkage for easy deletion */
    const char  *name;      /* pointer to pinned ScriptFilenameEntry string */
    size_t      length;     /* prefix string length, precomputed */
    uint32      flags;      /* user-defined flags to inherit from this prefix */
} ScriptFilenamePrefix;

void
js_FreeRuntimeScriptState(JSRuntime *rt)
{
    if (!rt->scriptFilenameTable)
        return;

    while (!JS_CLIST_IS_EMPTY(&rt->scriptFilenamePrefixes)) {
        ScriptFilenamePrefix *sfp = (ScriptFilenamePrefix *)
                                    rt->scriptFilenamePrefixes.next;
        JS_REMOVE_LINK(&sfp->links);
        js_free(sfp);
    }
    FinishRuntimeScriptState(rt);
}

#ifdef DEBUG_brendan
#define DEBUG_SFTBL
#endif
#ifdef DEBUG_SFTBL
size_t sftbl_savings = 0;
#endif

static ScriptFilenameEntry *
SaveScriptFilename(JSRuntime *rt, const char *filename, uint32 flags)
{
    JSHashTable *table;
    JSHashNumber hash;
    JSHashEntry **hep;
    ScriptFilenameEntry *sfe;
    size_t length;
    JSCList *head, *link;
    ScriptFilenamePrefix *sfp;

    table = rt->scriptFilenameTable;
    hash = JS_HashString(filename);
    hep = JS_HashTableRawLookup(table, hash, filename);
    sfe = (ScriptFilenameEntry *) *hep;
#ifdef DEBUG_SFTBL
    if (sfe)
        sftbl_savings += strlen(sfe->filename);
#endif

    if (!sfe) {
        sfe = (ScriptFilenameEntry *)
              JS_HashTableRawAdd(table, hep, hash, filename, NULL);
        if (!sfe)
            return NULL;
        sfe->key = strcpy(sfe->filename, filename);
        sfe->flags = 0;
        sfe->mark = JS_FALSE;
    }

    /* If saving a prefix, add it to the set in rt->scriptFilenamePrefixes. */
    if (flags != 0) {
        /* Search in case filename was saved already; we must be idempotent. */
        sfp = NULL;
        length = strlen(filename);
        for (head = link = &rt->scriptFilenamePrefixes;
             link->next != head;
             link = link->next) {
            /* Lag link behind sfp to insert in non-increasing length order. */
            sfp = (ScriptFilenamePrefix *) link->next;
            if (!strcmp(sfp->name, filename))
                break;
            if (sfp->length <= length) {
                sfp = NULL;
                break;
            }
            sfp = NULL;
        }

        if (!sfp) {
            /* No such prefix: add one now. */
            sfp = (ScriptFilenamePrefix *) js_malloc(sizeof(ScriptFilenamePrefix));
            if (!sfp)
                return NULL;
            JS_INSERT_AFTER(&sfp->links, link);
            sfp->name = sfe->filename;
            sfp->length = length;
            sfp->flags = 0;
        }

        /*
         * Accumulate flags in both sfe and sfp: sfe for later access from the
         * JS_GetScriptedCallerFilenameFlags debug-API, and sfp so that longer
         * filename entries can inherit by prefix.
         */
        sfe->flags |= flags;
        sfp->flags |= flags;
    }

#ifdef JS_FUNCTION_METERING
    size_t len = strlen(sfe->filename);
    if (len >= sizeof rt->lastScriptFilename)
        len = sizeof rt->lastScriptFilename - 1;
    memcpy(rt->lastScriptFilename, sfe->filename, len);
    rt->lastScriptFilename[len] = '\0';
#endif

    return sfe;
}

const char *
js_SaveScriptFilename(JSContext *cx, const char *filename)
{
    JSRuntime *rt;
    ScriptFilenameEntry *sfe;
    JSCList *head, *link;
    ScriptFilenamePrefix *sfp;

    rt = cx->runtime;
    JS_ACQUIRE_LOCK(rt->scriptFilenameTableLock);
    sfe = SaveScriptFilename(rt, filename, 0);
    if (!sfe) {
        JS_RELEASE_LOCK(rt->scriptFilenameTableLock);
        JS_ReportOutOfMemory(cx);
        return NULL;
    }

    /*
     * Try to inherit flags by prefix.  We assume there won't be more than a
     * few (dozen! ;-) prefixes, so linear search is tolerable.
     * XXXbe every time I've assumed that in the JS engine, I've been wrong!
     */
    for (head = &rt->scriptFilenamePrefixes, link = head->next;
         link != head;
         link = link->next) {
        sfp = (ScriptFilenamePrefix *) link;
        if (!strncmp(sfp->name, filename, sfp->length)) {
            sfe->flags |= sfp->flags;
            break;
        }
    }
    JS_RELEASE_LOCK(rt->scriptFilenameTableLock);
    return sfe->filename;
}

const char *
js_SaveScriptFilenameRT(JSRuntime *rt, const char *filename, uint32 flags)
{
    ScriptFilenameEntry *sfe;

    /* This may be called very early, via the jsdbgapi.h entry point. */
    if (!rt->scriptFilenameTable && !js_InitRuntimeScriptState(rt))
        return NULL;

    JS_ACQUIRE_LOCK(rt->scriptFilenameTableLock);
    sfe = SaveScriptFilename(rt, filename, flags);
    JS_RELEASE_LOCK(rt->scriptFilenameTableLock);
    if (!sfe)
        return NULL;

    return sfe->filename;
}

/*
 * Back up from a saved filename by its offset within its hash table entry.
 */
#define FILENAME_TO_SFE(fn) \
    ((ScriptFilenameEntry *) ((fn) - offsetof(ScriptFilenameEntry, filename)))

/*
 * The sfe->key member, redundant given sfe->filename but required by the old
 * jshash.c code, here gives us a useful sanity check.  This assertion will
 * very likely botch if someone tries to mark a string that wasn't allocated
 * as an sfe->filename.
 */
#define ASSERT_VALID_SFE(sfe)   JS_ASSERT((sfe)->key == (sfe)->filename)

uint32
js_GetScriptFilenameFlags(const char *filename)
{
    ScriptFilenameEntry *sfe;

    sfe = FILENAME_TO_SFE(filename);
    ASSERT_VALID_SFE(sfe);
    return sfe->flags;
}

void
js_MarkScriptFilename(const char *filename)
{
    ScriptFilenameEntry *sfe;

    sfe = FILENAME_TO_SFE(filename);
    ASSERT_VALID_SFE(sfe);
    sfe->mark = JS_TRUE;
}

static intN
js_script_filename_marker(JSHashEntry *he, intN i, void *arg)
{
    ScriptFilenameEntry *sfe = (ScriptFilenameEntry *) he;

    sfe->mark = JS_TRUE;
    return HT_ENUMERATE_NEXT;
}

void
js_MarkScriptFilenames(JSRuntime *rt)
{
    JSCList *head, *link;
    ScriptFilenamePrefix *sfp;

    if (!rt->scriptFilenameTable)
        return;

    if (rt->gcKeepAtoms) {
        JS_HashTableEnumerateEntries(rt->scriptFilenameTable,
                                     js_script_filename_marker,
                                     rt);
    }
    for (head = &rt->scriptFilenamePrefixes, link = head->next;
         link != head;
         link = link->next) {
        sfp = (ScriptFilenamePrefix *) link;
        js_MarkScriptFilename(sfp->name);
    }
}

static intN
js_script_filename_sweeper(JSHashEntry *he, intN i, void *arg)
{
    ScriptFilenameEntry *sfe = (ScriptFilenameEntry *) he;

    if (!sfe->mark)
        return HT_ENUMERATE_REMOVE;
    sfe->mark = JS_FALSE;
    return HT_ENUMERATE_NEXT;
}

void
js_SweepScriptFilenames(JSRuntime *rt)
{
    if (!rt->scriptFilenameTable)
        return;

    /*
     * JS_HashTableEnumerateEntries shrinks the table if many entries are
     * removed preventing wasting memory on a too sparse table.
     */
    JS_HashTableEnumerateEntries(rt->scriptFilenameTable,
                                 js_script_filename_sweeper,
                                 rt);
#ifdef DEBUG_notme
#ifdef DEBUG_SFTBL
    printf("script filename table savings so far: %u\n", sftbl_savings);
#endif
#endif
}

/*
 * JSScript data structures memory alignment:
 *
 * JSScript
 * JSObjectArray    script objects' descriptor if JSScript.objectsOffset != 0,
 *                    use script->objects() to access it.
 * JSObjectArray    script regexps' descriptor if JSScript.regexpsOffset != 0,
 *                    use script->regexps() to access it.
 * JSTryNoteArray   script try notes' descriptor if JSScript.tryNotesOffset
 *                    != 0, use script->trynotes() to access it.
 * JSAtom *a[]      array of JSScript.atomMap.length atoms pointed by
 *                    JSScript.atomMap.vector if any.
 * JSObject *o[]    array of script->objects()->length objects if any
 *                    pointed by script->objects()->vector.
 * JSObject *r[]    array of script->regexps()->length regexps if any
 *                    pointed by script->regexps()->vector.
 * JSTryNote t[]    array of script->trynotes()->length try notes if any
 *                    pointed by script->trynotes()->vector.
 * jsbytecode b[]   script bytecode pointed by JSScript.code.
 * jssrcnote  s[]   script source notes, use script->notes() to access it
 *
 * The alignment avoids gaps between entries as alignment requirement for each
 * subsequent structure or array is the same or divides the alignment
 * requirement for the previous one.
 *
 * The followings asserts checks that assuming that the alignment requirement
 * for JSObjectArray and JSTryNoteArray are sizeof(void *) and for JSTryNote
 * it is sizeof(uint32) as the structure consists of 3 uint32 fields.
 */
JS_STATIC_ASSERT(sizeof(JSScript) % sizeof(void *) == 0);
JS_STATIC_ASSERT(sizeof(JSObjectArray) % sizeof(void *) == 0);
JS_STATIC_ASSERT(sizeof(JSTryNoteArray) == sizeof(JSObjectArray));
JS_STATIC_ASSERT(sizeof(JSAtom *) == sizeof(JSObject *));
JS_STATIC_ASSERT(sizeof(JSObject *) % sizeof(uint32) == 0);
JS_STATIC_ASSERT(sizeof(JSTryNote) == 3 * sizeof(uint32));
JS_STATIC_ASSERT(sizeof(uint32) % sizeof(jsbytecode) == 0);
JS_STATIC_ASSERT(sizeof(jsbytecode) % sizeof(jssrcnote) == 0);

/*
 * Check that uint8 offset for object, upvar, regexp, and try note arrays is
 * sufficient.
 */
JS_STATIC_ASSERT(sizeof(JSScript) + 2 * sizeof(JSObjectArray) +
                 sizeof(JSUpvarArray) < JS_BIT(8));

JSScript *
js_NewScript(JSContext *cx, uint32 length, uint32 nsrcnotes, uint32 natoms,
             uint32 nobjects, uint32 nupvars, uint32 nregexps,
<<<<<<< HEAD
             uint32 ntrynotes, uint32 nglobals)
=======
             uint32 ntrynotes, uint32 nconsts)
>>>>>>> 6526b8ae
{
    size_t size, vectorSize;
    JSScript *script;
    uint8 *cursor;
    unsigned constPadding = 0;

    size = sizeof(JSScript) +
           sizeof(JSAtom *) * natoms;
    
    if (nobjects != 0)
        size += sizeof(JSObjectArray) + nobjects * sizeof(JSObject *);
    if (nupvars != 0)
        size += sizeof(JSUpvarArray) + nupvars * sizeof(uint32);
    if (nregexps != 0)
        size += sizeof(JSObjectArray) + nregexps * sizeof(JSObject *);
    if (ntrynotes != 0)
        size += sizeof(JSTryNoteArray) + ntrynotes * sizeof(JSTryNote);
    if (nglobals != 0)
        size += sizeof(GlobalSlotArray) + nglobals * sizeof(GlobalSlotArray::Entry);

    if (nconsts != 0) {
        size += sizeof(JSConstArray);
        /*
         * Calculate padding assuming that consts go after the other arrays,
         * but before the bytecode and source notes.
         */
        constPadding = (8 - (size % 8)) % 8;
        size += constPadding + nconsts * sizeof(Value);
    }

    size += length * sizeof(jsbytecode) +
            nsrcnotes * sizeof(jssrcnote);

    script = (JSScript *) cx->malloc(size);
    if (!script)
        return NULL;
    PodZero(script);
    script->length = length;
    script->version = cx->version;

    cursor = (uint8 *)script + sizeof(JSScript);
    if (nobjects != 0) {
        script->objectsOffset = (uint8)(cursor - (uint8 *)script);
        cursor += sizeof(JSObjectArray);
    }
    if (nupvars != 0) {
        script->upvarsOffset = (uint8)(cursor - (uint8 *)script);
        cursor += sizeof(JSUpvarArray);
    }
    if (nregexps != 0) {
        script->regexpsOffset = (uint8)(cursor - (uint8 *)script);
        cursor += sizeof(JSObjectArray);
    }
    if (ntrynotes != 0) {
        script->trynotesOffset = (uint8)(cursor - (uint8 *)script);
        cursor += sizeof(JSTryNoteArray);
    }
<<<<<<< HEAD
    if (nglobals != 0) {
        JS_ASSERT((cursor - (uint8*)script) <= 0xFF);
        script->globalsOffset = (uint8)(cursor - (uint8 *)script);
        cursor += sizeof(GlobalSlotArray);
=======
    if (nconsts != 0) {
        script->constOffset = (uint8)(cursor - (uint8 *)script);
        cursor += sizeof(JSConstArray);
>>>>>>> 6526b8ae
    }

    if (natoms != 0) {
        script->atomMap.length = natoms;
        script->atomMap.vector = (JSAtom **)cursor;
        vectorSize = natoms * sizeof(script->atomMap.vector[0]);

        /*
         * Clear object map's vector so the GC tracing can run when not yet
         * all atoms are copied to the array.
         */
        memset(cursor, 0, vectorSize);
        cursor += vectorSize;
    }

    if (nobjects != 0) {
        script->objects()->length = nobjects;
        script->objects()->vector = (JSObject **)cursor;
        vectorSize = nobjects * sizeof(script->objects()->vector[0]);
        memset(cursor, 0, vectorSize);
        cursor += vectorSize;
    }

    if (nregexps != 0) {
        script->regexps()->length = nregexps;
        script->regexps()->vector = (JSObject **)cursor;
        vectorSize = nregexps * sizeof(script->regexps()->vector[0]);
        memset(cursor, 0, vectorSize);
        cursor += vectorSize;
    }

    if (ntrynotes != 0) {
        script->trynotes()->length = ntrynotes;
        script->trynotes()->vector = (JSTryNote *)cursor;
        vectorSize = ntrynotes * sizeof(script->trynotes()->vector[0]);
#ifdef DEBUG
        memset(cursor, 0, vectorSize);
#endif
        cursor += vectorSize;
    }

    if (nglobals != 0) {
        script->globals()->length = nglobals;
        script->globals()->vector = (GlobalSlotArray::Entry *)cursor;
        vectorSize = nglobals * sizeof(script->globals()->vector[0]);
        cursor += vectorSize;
    }

    /*
     * NB: We allocate the vector of uint32 upvar cookies after all vectors of
     * pointers, to avoid misalignment on 64-bit platforms. See bug 514645.
     */
    if (nupvars != 0) {
        script->upvars()->length = nupvars;
        script->upvars()->vector = (uint32 *)cursor;
        vectorSize = nupvars * sizeof(script->upvars()->vector[0]);
        memset(cursor, 0, vectorSize);
        cursor += vectorSize;
    }

    /* Must go after other arrays; see constPadding definition. */
    if (nconsts != 0) {
        cursor += constPadding;
        script->consts()->length = nconsts;
        script->consts()->vector = (Value *)cursor;
        JS_ASSERT((size_t)cursor % sizeof(double) == 0);
        vectorSize = nconsts * sizeof(script->consts()->vector[0]);
        memset(cursor, 0, vectorSize);
        cursor += vectorSize;
    }

    script->code = script->main = (jsbytecode *)cursor;
    JS_ASSERT(cursor +
              length * sizeof(jsbytecode) +
              nsrcnotes * sizeof(jssrcnote) ==
              (uint8 *)script + size);

#ifdef CHECK_SCRIPT_OWNER
    script->owner = cx->thread;
#endif
    return script;
}

JSScript *
js_NewScriptFromCG(JSContext *cx, JSCodeGenerator *cg)
{
    uint32 mainLength, prologLength, nsrcnotes, nfixed;
    JSScript *script;
    const char *filename;
    JSFunction *fun;

    /* The counts of indexed things must be checked during code generation. */
    JS_ASSERT(cg->atomList.count <= INDEX_LIMIT);
    JS_ASSERT(cg->objectList.length <= INDEX_LIMIT);
    JS_ASSERT(cg->regexpList.length <= INDEX_LIMIT);

    mainLength = CG_OFFSET(cg);
    prologLength = CG_PROLOG_OFFSET(cg);

    if (prologLength + mainLength <= 3) {
        /*
         * Check very short scripts to see whether they are "empty" and return
         * the const empty-script singleton if so. We are deliberately flexible
         * about whether JSOP_TRACE is in the prolog.
         */
        jsbytecode *pc = prologLength ? CG_PROLOG_BASE(cg) : CG_BASE(cg);

        if (JSOp(*pc) == JSOP_TRACE) {
            ++pc;
            if (pc == CG_PROLOG_BASE(cg) + prologLength)
                pc = CG_BASE(cg);
        }
        if ((cg->flags & TCF_NO_SCRIPT_RVAL) && JSOp(*pc) == JSOP_FALSE)
            ++pc;

        if (JSOp(*pc) == JSOP_STOP &&
            !cx->debugHooks->newScriptHook &&
            !(cg->flags & TCF_NEED_MUTABLE_SCRIPT))
        {
            /*
             * We can probably use the immutable empty script singleton, just
             * one hard case (nupvars != 0) may stand in our way.
             */
            JSScript *empty = JSScript::emptyScript();

            if (cg->flags & TCF_IN_FUNCTION) {
                fun = cg->fun;
                JS_ASSERT(FUN_INTERPRETED(fun) && !FUN_SCRIPT(fun));
                if (fun->u.i.nupvars != 0) {
                    /*
                     * FIXME: upvar uses that were all optimized away may leave
                     * fun->u.i.nupvars non-zero, and since that count is added
                     * into fun->countLocalNames() in order to discriminate the
                     * fun->u.i.names union, we cannot force fun->u.i.nupvars
                     * to 0 to match JSScript::emptyScript()->upvars()->length.
                     * So we skip the empty script optimization.
                     *
                     * Fixing this requires the compiler to track upvar uses as
                     * it analyzes and optimizes closures, and subsequently as
                     * the emitter performs useless expression elimination.
                     */
                    goto skip_empty;
                }
                js_FreezeLocalNames(cx, fun);
                fun->u.i.script = empty;
            }

            JS_RUNTIME_METER(cx->runtime, liveEmptyScripts);
            JS_RUNTIME_METER(cx->runtime, totalEmptyScripts);
            return empty;
        }
    }

  skip_empty:
    CG_COUNT_FINAL_SRCNOTES(cg, nsrcnotes);
    script = js_NewScript(cx, prologLength + mainLength, nsrcnotes,
                          cg->atomList.count, cg->objectList.length,
                          cg->upvarList.count, cg->regexpList.length,
<<<<<<< HEAD
                          cg->ntrynotes, cg->globalUses.length());
=======
                          cg->ntrynotes, cg->constList.length());
>>>>>>> 6526b8ae
    if (!script)
        return NULL;

    /* Now that we have script, error control flow must go to label bad. */
    script->main += prologLength;
    memcpy(script->code, CG_PROLOG_BASE(cg), prologLength * sizeof(jsbytecode));
    memcpy(script->main, CG_BASE(cg), mainLength * sizeof(jsbytecode));
    nfixed = (cg->flags & TCF_IN_FUNCTION)
             ? cg->fun->u.i.nvars
             : cg->ngvars + cg->sharpSlots();
    JS_ASSERT(nfixed < SLOTNO_LIMIT);
    script->nfixed = (uint16) nfixed;
    js_InitAtomMap(cx, &script->atomMap, &cg->atomList);

    filename = cg->parser->tokenStream.getFilename();
    if (filename) {
        script->filename = js_SaveScriptFilename(cx, filename);
        if (!script->filename)
            goto bad;
    }
    script->lineno = cg->firstLine;
    if (script->nfixed + cg->maxStackDepth >= JS_BIT(16)) {
        ReportCompileErrorNumber(cx, CG_TS(cg), NULL, JSREPORT_ERROR, JSMSG_NEED_DIET, "script");
        goto bad;
    }
    script->nslots = script->nfixed + cg->maxStackDepth;
    script->staticLevel = uint16(cg->staticLevel);
    script->principals = cg->parser->principals;
    if (script->principals)
        JSPRINCIPALS_HOLD(cx, script->principals);

    if (!js_FinishTakingSrcNotes(cx, cg, script->notes()))
        goto bad;
    if (cg->ntrynotes != 0)
        js_FinishTakingTryNotes(cg, script->trynotes());
    if (cg->objectList.length != 0)
        cg->objectList.finish(script->objects());
    if (cg->regexpList.length != 0)
        cg->regexpList.finish(script->regexps());
    if (cg->constList.length() != 0)
        cg->constList.finish(script->consts());
    if (cg->flags & TCF_NO_SCRIPT_RVAL)
        script->noScriptRval = true;
    if (cg->hasSharps())
        script->hasSharps = true;
    if (cg->flags & TCF_STRICT_MODE_CODE)
        script->strictModeCode = true;

    if (cg->upvarList.count != 0) {
        JS_ASSERT(cg->upvarList.count <= cg->upvarMap.length);
        memcpy(script->upvars()->vector, cg->upvarMap.vector,
               cg->upvarList.count * sizeof(uint32));
        cg->upvarList.clear();
        cx->free(cg->upvarMap.vector);
        cg->upvarMap.vector = NULL;
    }

    if (cg->globalUses.length()) {
        memcpy(script->globals()->vector, &cg->globalUses[0],
               cg->globalUses.length() * sizeof(GlobalSlotArray::Entry));
    }

    /*
     * We initialize fun->u.script to be the script constructed above
     * so that the debugger has a valid FUN_SCRIPT(fun).
     */
    fun = NULL;
    if (cg->flags & TCF_IN_FUNCTION) {
        fun = cg->fun;
        JS_ASSERT(FUN_INTERPRETED(fun) && !FUN_SCRIPT(fun));
        if (script->upvarsOffset != 0)
            JS_ASSERT(script->upvars()->length == fun->u.i.nupvars);
        else
            fun->u.i.nupvars = 0;

        js_FreezeLocalNames(cx, fun);
        fun->u.i.script = script;
#ifdef CHECK_SCRIPT_OWNER
        script->owner = NULL;
#endif
        if (cg->flags & TCF_FUN_HEAVYWEIGHT)
            fun->flags |= JSFUN_HEAVYWEIGHT;
    }

    /* Tell the debugger about this compiled script. */
    js_CallNewScriptHook(cx, script, fun);
    JS_RUNTIME_METER(cx->runtime, liveScripts);
    JS_RUNTIME_METER(cx->runtime, totalScripts);
    return script;

bad:
    js_DestroyScript(cx, script);
    return NULL;
}

JS_FRIEND_API(void)
js_CallNewScriptHook(JSContext *cx, JSScript *script, JSFunction *fun)
{
    JS_ASSERT(script != JSScript::emptyScript());

    JSNewScriptHook hook;

    hook = cx->debugHooks->newScriptHook;
    if (hook) {
        AutoKeepAtoms keep(cx->runtime);
        hook(cx, script->filename, script->lineno, script, fun,
             cx->debugHooks->newScriptHookData);
    }
}

JS_FRIEND_API(void)
js_CallDestroyScriptHook(JSContext *cx, JSScript *script)
{
    JS_ASSERT(script != JSScript::emptyScript());

    JSDestroyScriptHook hook;

    hook = cx->debugHooks->destroyScriptHook;
    if (hook)
        hook(cx, script, cx->debugHooks->destroyScriptHookData);
}

void
js_DestroyScript(JSContext *cx, JSScript *script)
{
    if (script == JSScript::emptyScript()) {
        JS_RUNTIME_UNMETER(cx->runtime, liveEmptyScripts);
        return;
    }

    js_CallDestroyScriptHook(cx, script);
    JS_ClearScriptTraps(cx, script);

    if (script->principals)
        JSPRINCIPALS_DROP(cx, script->principals);

    if (JS_GSN_CACHE(cx).code == script->code)
        JS_PURGE_GSN_CACHE(cx);

    /*
     * Worry about purging the property cache and any compiled traces related
     * to its bytecode if this script is being destroyed from JS_DestroyScript
     * or equivalent according to a mandatory "New/Destroy" protocol.
     *
     * The GC purges all property caches when regenerating shapes upon shape
     * generator overflow, so no need in that event to purge just the entries
     * for this script.
     *
     * The GC purges trace-JITted code on every GC activation, not just when
     * regenerating shapes, so we don't have to purge fragments if the GC is
     * currently running.
     *
     * JS_THREADSAFE note: The code below purges only the current thread's
     * property cache, so a script not owned by a function or object, which
     * hands off lifetime management for that script to the GC, must be used by
     * only one thread over its lifetime.
     *
     * This should be an API-compatible change, since a script is never safe
     * against premature GC if shared among threads without a rooted object
     * wrapping it to protect the script's mapped atoms against GC. We use
     * script->owner to enforce this requirement via assertions.
     */
#ifdef CHECK_SCRIPT_OWNER
    JS_ASSERT_IF(cx->runtime->gcRunning, !script->owner);
#endif

    /* FIXME: bug 506341; would like to do this only if regenerating shapes. */
    if (!cx->runtime->gcRunning) {
        JSStackFrame *fp = js_GetTopStackFrame(cx);

        if (!(fp && (fp->flags & JSFRAME_EVAL))) {
            JS_PROPERTY_CACHE(cx).purgeForScript(script);

#ifdef CHECK_SCRIPT_OWNER
            JS_ASSERT(script->owner == cx->thread);
#endif
        }
    }

#ifdef JS_TRACER
    PurgeScriptFragments(cx, script);
#endif

#if defined(JS_METHODJIT)
    mjit::ReleaseScriptCode(cx, script);
#endif

    cx->free(script);

    JS_RUNTIME_UNMETER(cx->runtime, liveScripts);
}

void
js_TraceScript(JSTracer *trc, JSScript *script)
{
    JSAtomMap *map = &script->atomMap;
    MarkAtomRange(trc, map->length, map->vector, "atomMap");

    if (script->objectsOffset != 0) {
        JSObjectArray *objarray = script->objects();
        uintN i = objarray->length;
        do {
            --i;
            if (objarray->vector[i]) {
                JS_SET_TRACING_INDEX(trc, "objects", i);
                MarkRaw(trc, objarray->vector[i], JSTRACE_OBJECT);
            }
        } while (i != 0);
    }

    if (script->regexpsOffset != 0) {
        JSObjectArray *objarray = script->regexps();
        uintN i = objarray->length;
        do {
            --i;
            if (objarray->vector[i]) {
                JS_SET_TRACING_INDEX(trc, "regexps", i);
                MarkRaw(trc, objarray->vector[i], JSTRACE_OBJECT);
            }
        } while (i != 0);
    }

    if (script->constOffset != 0) {
        JSConstArray *constarray = script->consts();
        MarkValueRange(trc, constarray->length, constarray->vector, "consts");
    }

    if (script->u.object) {
        JS_SET_TRACING_NAME(trc, "object");
        MarkRaw(trc, script->u.object, JSTRACE_OBJECT);
    }

    if (IS_GC_MARKING_TRACER(trc) && script->filename)
        js_MarkScriptFilename(script->filename);
}

typedef struct GSNCacheEntry {
    JSDHashEntryHdr     hdr;
    jsbytecode          *pc;
    jssrcnote           *sn;
} GSNCacheEntry;

#define GSN_CACHE_THRESHOLD     100

void
js_PurgeGSNCache(JSGSNCache *cache)
{
    cache->code = NULL;
    if (cache->table.ops) {
        JS_DHashTableFinish(&cache->table);
        cache->table.ops = NULL;
    }
    GSN_CACHE_METER(cache, purges);
}

jssrcnote *
js_GetSrcNoteCached(JSContext *cx, JSScript *script, jsbytecode *pc)
{
    ptrdiff_t target, offset;
    GSNCacheEntry *entry;
    jssrcnote *sn, *result;
    uintN nsrcnotes;


    target = pc - script->code;
    if ((uint32)target >= script->length)
        return NULL;

    if (JS_GSN_CACHE(cx).code == script->code) {
        JS_METER_GSN_CACHE(cx, hits);
        entry = (GSNCacheEntry *)
                JS_DHashTableOperate(&JS_GSN_CACHE(cx).table, pc,
                                     JS_DHASH_LOOKUP);
        return entry->sn;
    }

    JS_METER_GSN_CACHE(cx, misses);
    offset = 0;
    for (sn = script->notes(); ; sn = SN_NEXT(sn)) {
        if (SN_IS_TERMINATOR(sn)) {
            result = NULL;
            break;
        }
        offset += SN_DELTA(sn);
        if (offset == target && SN_IS_GETTABLE(sn)) {
            result = sn;
            break;
        }
    }

    if (JS_GSN_CACHE(cx).code != script->code &&
        script->length >= GSN_CACHE_THRESHOLD) {
        JS_PURGE_GSN_CACHE(cx);
        nsrcnotes = 0;
        for (sn = script->notes(); !SN_IS_TERMINATOR(sn);
             sn = SN_NEXT(sn)) {
            if (SN_IS_GETTABLE(sn))
                ++nsrcnotes;
        }
        if (!JS_DHashTableInit(&JS_GSN_CACHE(cx).table, JS_DHashGetStubOps(),
                               NULL, sizeof(GSNCacheEntry),
                               JS_DHASH_DEFAULT_CAPACITY(nsrcnotes))) {
            JS_GSN_CACHE(cx).table.ops = NULL;
        } else {
            pc = script->code;
            for (sn = script->notes(); !SN_IS_TERMINATOR(sn);
                 sn = SN_NEXT(sn)) {
                pc += SN_DELTA(sn);
                if (SN_IS_GETTABLE(sn)) {
                    entry = (GSNCacheEntry *)
                            JS_DHashTableOperate(&JS_GSN_CACHE(cx).table, pc,
                                                 JS_DHASH_ADD);
                    entry->pc = pc;
                    entry->sn = sn;
                }
            }
            JS_GSN_CACHE(cx).code = script->code;
            JS_METER_GSN_CACHE(cx, fills);
        }
    }

    return result;
}

uintN
js_FramePCToLineNumber(JSContext *cx, JSStackFrame *fp)
{
    return js_PCToLineNumber(cx, fp->script, fp->imacpc ? fp->imacpc : fp->pc(cx));
}

uintN
js_PCToLineNumber(JSContext *cx, JSScript *script, jsbytecode *pc)
{
    JSOp op;
    JSFunction *fun;
    uintN lineno;
    ptrdiff_t offset, target;
    jssrcnote *sn;
    JSSrcNoteType type;

    /* Cope with JSStackFrame.pc value prior to entering js_Interpret. */
    if (!pc)
        return 0;

    /*
     * Special case: function definition needs no line number note because
     * the function's script contains its starting line number.
     */
    op = js_GetOpcode(cx, script, pc);
    if (js_CodeSpec[op].format & JOF_INDEXBASE)
        pc += js_CodeSpec[op].length;
    if (*pc == JSOP_DEFFUN) {
        GET_FUNCTION_FROM_BYTECODE(script, pc, 0, fun);
        return fun->u.i.script->lineno;
    }

    /*
     * General case: walk through source notes accumulating their deltas,
     * keeping track of line-number notes, until we pass the note for pc's
     * offset within script->code.
     */
    lineno = script->lineno;
    offset = 0;
    target = pc - script->code;
    for (sn = script->notes(); !SN_IS_TERMINATOR(sn); sn = SN_NEXT(sn)) {
        offset += SN_DELTA(sn);
        type = (JSSrcNoteType) SN_TYPE(sn);
        if (type == SRC_SETLINE) {
            if (offset <= target)
                lineno = (uintN) js_GetSrcNoteOffset(sn, 0);
        } else if (type == SRC_NEWLINE) {
            if (offset <= target)
                lineno++;
        }
        if (offset > target)
            break;
    }
    return lineno;
}

/* The line number limit is the same as the jssrcnote offset limit. */
#define SN_LINE_LIMIT   (SN_3BYTE_OFFSET_FLAG << 16)

jsbytecode *
js_LineNumberToPC(JSScript *script, uintN target)
{
    ptrdiff_t offset, best;
    uintN lineno, bestdiff, diff;
    jssrcnote *sn;
    JSSrcNoteType type;

    offset = 0;
    best = -1;
    lineno = script->lineno;
    bestdiff = SN_LINE_LIMIT;
    for (sn = script->notes(); !SN_IS_TERMINATOR(sn); sn = SN_NEXT(sn)) {
        /*
         * Exact-match only if offset is not in the prolog; otherwise use
         * nearest greater-or-equal line number match.
         */
        if (lineno == target && script->code + offset >= script->main)
            goto out;
        if (lineno >= target) {
            diff = lineno - target;
            if (diff < bestdiff) {
                bestdiff = diff;
                best = offset;
            }
        }
        offset += SN_DELTA(sn);
        type = (JSSrcNoteType) SN_TYPE(sn);
        if (type == SRC_SETLINE) {
            lineno = (uintN) js_GetSrcNoteOffset(sn, 0);
        } else if (type == SRC_NEWLINE) {
            lineno++;
        }
    }
    if (best >= 0)
        offset = best;
out:
    return script->code + offset;
}

JS_FRIEND_API(uintN)
js_GetScriptLineExtent(JSScript *script)
{
    uintN lineno;
    jssrcnote *sn;
    JSSrcNoteType type;

    lineno = script->lineno;
    for (sn = script->notes(); !SN_IS_TERMINATOR(sn); sn = SN_NEXT(sn)) {
        type = (JSSrcNoteType) SN_TYPE(sn);
        if (type == SRC_SETLINE) {
            lineno = (uintN) js_GetSrcNoteOffset(sn, 0);
        } else if (type == SRC_NEWLINE) {
            lineno++;
        }
    }
    return 1 + lineno - script->lineno;
}<|MERGE_RESOLUTION|>--- conflicted
+++ resolved
@@ -76,7 +76,7 @@
 
 /* static */ const JSScript JSScript::emptyScriptConst = {
     const_cast<jsbytecode*>(emptyScriptCode),
-    1, JSVERSION_DEFAULT, 0, 0, 0, 0, 0, 0, true, false, false, false,
+    1, JSVERSION_DEFAULT, 0, 0, 0, 0, 0, 0, 0, true, false, false, false,
     const_cast<jsbytecode*>(emptyScriptCode),
     {0, NULL}, NULL, 0, 0, 0, NULL
 };
@@ -150,7 +150,7 @@
              * the shorthand (0 length word) for us. Make a new mutable empty
              * script here and return it immediately.
              */
-            script = js_NewScript(cx, 1, 1, 0, 0, 0, 0, 0, 0);
+            script = js_NewScript(cx, 1, 1, 0, 0, 0, 0, 0, 0, 0);
             if (!script)
                 return JS_FALSE;
 
@@ -222,11 +222,7 @@
 
     if (xdr->mode == JSXDR_DECODE) {
         script = js_NewScript(cx, length, nsrcnotes, natoms, nobjects, nupvars,
-<<<<<<< HEAD
-                              nregexps, ntrynotes, 0);
-=======
-                              nregexps, ntrynotes, nconsts);
->>>>>>> 6526b8ae
+                              nregexps, ntrynotes, nconsts, 0);
         if (!script)
             return JS_FALSE;
 
@@ -823,11 +819,7 @@
 JSScript *
 js_NewScript(JSContext *cx, uint32 length, uint32 nsrcnotes, uint32 natoms,
              uint32 nobjects, uint32 nupvars, uint32 nregexps,
-<<<<<<< HEAD
-             uint32 ntrynotes, uint32 nglobals)
-=======
-             uint32 ntrynotes, uint32 nconsts)
->>>>>>> 6526b8ae
+             uint32 ntrynotes, uint32 nconsts, uint32 nglobals)
 {
     size_t size, vectorSize;
     JSScript *script;
@@ -885,16 +877,14 @@
         script->trynotesOffset = (uint8)(cursor - (uint8 *)script);
         cursor += sizeof(JSTryNoteArray);
     }
-<<<<<<< HEAD
     if (nglobals != 0) {
         JS_ASSERT((cursor - (uint8*)script) <= 0xFF);
         script->globalsOffset = (uint8)(cursor - (uint8 *)script);
         cursor += sizeof(GlobalSlotArray);
-=======
+    }
     if (nconsts != 0) {
         script->constOffset = (uint8)(cursor - (uint8 *)script);
         cursor += sizeof(JSConstArray);
->>>>>>> 6526b8ae
     }
 
     if (natoms != 0) {
@@ -1053,11 +1043,8 @@
     script = js_NewScript(cx, prologLength + mainLength, nsrcnotes,
                           cg->atomList.count, cg->objectList.length,
                           cg->upvarList.count, cg->regexpList.length,
-<<<<<<< HEAD
-                          cg->ntrynotes, cg->globalUses.length());
-=======
-                          cg->ntrynotes, cg->constList.length());
->>>>>>> 6526b8ae
+                          cg->ntrynotes, cg->constList.length(),
+                          cg->globalUses.length());
     if (!script)
         return NULL;
 
