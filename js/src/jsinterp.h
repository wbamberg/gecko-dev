--- conflicted
+++ resolved
@@ -87,19 +87,10 @@
   private:
     JSObject            *callobj;       /* lazily created Call object */
     JSObject            *argsobj;       /* lazily created arguments object */
-<<<<<<< HEAD
-=======
-    JSObject            *scopeChain;    /* current scope chain */
-    JSObject            *blockChain;    /* current static block */
-    void                *annotation;    /* used by Java security */
-    void                *hookData;      /* debugger call hook data */
-    JSVersion           callerVersion;  /* dynamic version of calling script */
->>>>>>> d5ed4ef2
 
   public:
     jsbytecode          *imacpc;        /* null or interpreter macro call pc */
     JSScript            *script;        /* script being interpreted */
-<<<<<<< HEAD
 	
     /*
      * The value of |this| in this stack frame, or JSVAL_NULL if |this|
@@ -118,12 +109,6 @@
     JSFunction          *fun;           /* function being called or null */
     uintN               argc;           /* actual argument count */
     js::Value           *argv;          /* base of argument stack slots */
-=======
-    JSFunction          *fun;           /* function being called or null */
-    uintN               argc;           /* actual argument count */
-    js::Value           *argv;          /* base of argument stack slots */
-    js::Value           thisv;          /* "this" pointer if in method */
->>>>>>> d5ed4ef2
     js::Value           rval;           /* function return value */
     void                *annotation;    /* used by Java security */
 
@@ -144,13 +129,9 @@
 
     uint32          flags;          /* frame flags -- see below */
 
-<<<<<<< HEAD
     /* Members only needed for inline calls. */
     void            *hookData;      /* debugger call hook data */
     JSVersion       callerVersion;  /* dynamic version of calling script */
-=======
-    void            *padding;
->>>>>>> d5ed4ef2
 
     /* Get the frame's current bytecode, assuming |this| is in |cx|. */
     jsbytecode *pc(JSContext *cx) const;
