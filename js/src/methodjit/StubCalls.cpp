/* -*- Mode: C++; tab-width: 4; indent-tabs-mode: nil; c-basic-offset: 4 -*-
 * vim: set ts=4 sw=4 et tw=99:
 *
 * ***** BEGIN LICENSE BLOCK *****
 * Version: MPL 1.1/GPL 2.0/LGPL 2.1
 *
 * The contents of this file are subject to the Mozilla Public License Version
 * 1.1 (the "License"); you may not use this file except in compliance with
 * the License. You may obtain a copy of the License at
 * http://www.mozilla.org/MPL/
 *
 * Software distributed under the License is distributed on an "AS IS" basis,
 * WITHOUT WARRANTY OF ANY KIND, either express or implied. See the License
 * for the specific language governing rights and limitations under the
 * License.
 *
 * The Original Code is Mozilla SpiderMonkey JavaScript 1.9 code, released
 * May 28, 2008.
 *
 * The Initial Developer of the Original Code is
 *   Brendan Eich <brendan@mozilla.org>
 *
 * Contributor(s):
 *   David Anderson <danderson@mozilla.com>
 *   David Mandelin <dmandelin@mozilla.com>
 *
 * Alternatively, the contents of this file may be used under the terms of
 * either of the GNU General Public License Version 2 or later (the "GPL"),
 * or the GNU Lesser General Public License Version 2.1 or later (the "LGPL"),
 * in which case the provisions of the GPL or the LGPL are applicable instead
 * of those above. If you wish to allow use of your version of this file only
 * under the terms of either the GPL or the LGPL, and not to allow others to
 * use your version of this file under the terms of the MPL, indicate your
 * decision by deleting the provisions above and replace them with the notice
 * and other provisions required by the GPL or the LGPL. If you do not delete
 * the provisions above, a recipient may use your version of this file under
 * the terms of any one of the MPL, the GPL or the LGPL.
 *
 * ***** END LICENSE BLOCK ***** */

#include "jscntxt.h"
#include "jsscope.h"
#include "jsobj.h"
#include "jslibmath.h"
#include "jsiter.h"
#include "jsgcmark.h"
#include "jsnum.h"
#include "jsxml.h"
#include "jsbool.h"
#include "assembler/assembler/MacroAssemblerCodeRef.h"
#include "jsiter.h"
#include "jstypes.h"
#include "vm/Debugger.h"
#include "vm/String.h"
#include "methodjit/Compiler.h"
#include "methodjit/StubCalls.h"
#include "methodjit/Retcon.h"

#include "jsinterpinlines.h"
#include "jspropertycache.h"
#include "jspropertycacheinlines.h"
#include "jsscopeinlines.h"
#include "jsscriptinlines.h"
#include "jsnuminlines.h"
#include "jsobjinlines.h"
#include "jscntxtinlines.h"
#include "jsatominlines.h"
#include "StubCalls-inl.h"
#include "jsfuninlines.h"
#include "jstypedarray.h"

#include "vm/RegExpObject-inl.h"
#include "vm/String-inl.h"

#ifdef XP_WIN
# include "jswin.h"
#endif

#include "jsautooplen.h"

using namespace js;
using namespace js::mjit;
using namespace js::types;
using namespace JSC;

void JS_FASTCALL
stubs::BindName(VMFrame &f)
{
    PropertyCacheEntry *entry;

    /* Fast-path should have caught this. See comment in interpreter. */
    JS_ASSERT(!f.fp()->scopeChain().isGlobal());

    JSAtom *atom;
    JSObject *obj2;
    JSContext *cx = f.cx;
    JSObject *obj = &f.fp()->scopeChain();
    JS_PROPERTY_CACHE(cx).test(cx, f.pc(), obj, obj2, entry, atom);
    if (atom) {
        jsid id = ATOM_TO_JSID(atom);
        obj = js_FindIdentifierBase(cx, &f.fp()->scopeChain(), id);
        if (!obj)
            THROW();
    }
    f.regs.sp++;
    f.regs.sp[-1].setObject(*obj);
}

void JS_FASTCALL
stubs::BindNameNoCache(VMFrame &f, JSAtom *atom)
{
    JSObject *obj = js_FindIdentifierBase(f.cx, &f.fp()->scopeChain(), ATOM_TO_JSID(atom));
    if (!obj)
        THROW();
    f.regs.sp[0].setObject(*obj);
}

JSObject * JS_FASTCALL
stubs::BindGlobalName(VMFrame &f)
{
    return f.fp()->scopeChain().getGlobal();
}

template<JSBool strict>
void JS_FASTCALL
stubs::SetName(VMFrame &f, JSAtom *origAtom)
{
    JSContext *cx = f.cx;

    Value rval = f.regs.sp[-1];
    Value &lref = f.regs.sp[-2];
    JSObject *obj = ValueToObject(cx, &lref);
    if (!obj)
        THROW();

    do {
        PropertyCache *cache = &JS_PROPERTY_CACHE(cx);

        /*
         * Probe the property cache, specializing for two important
         * set-property cases. First:
         *
         *   function f(a, b, c) {
         *     var o = {p:a, q:b, r:c};
         *     return o;
         *   }
         *
         * or similar real-world cases, which evolve a newborn native
         * object predicatably through some bounded number of property
         * additions. And second:
         *
         *   o.p = x;
         *
         * in a frequently executed method or loop body, where p will
         * (possibly after the first iteration) always exist in native
         * object o.
         */
        PropertyCacheEntry *entry;
        JSObject *obj2;
        JSAtom *atom;
        if (cache->testForSet(cx, f.pc(), obj, &entry, &obj2, &atom)) {
            /*
             * Property cache hit, only partially confirmed by testForSet. We
             * know that the entry applies to regs.pc and that obj's shape
             * matches.
             *
             * The entry predicts a set either an existing "own" property, or
             * on a prototype property that has a setter.
             */
            const Shape *shape = entry->prop;
            JS_ASSERT_IF(shape->isDataDescriptor(), shape->writable());
            JS_ASSERT_IF(shape->hasSlot(), !entry->vindex);

            if (entry->vindex == 0 ||
                ((obj2 = obj->getProto()) && obj2->lastProperty() == entry->pshape)) {
#ifdef DEBUG
                if (entry->directHit()) {
                    JS_ASSERT(obj->nativeContains(cx, *shape));
                } else {
                    JS_ASSERT(obj2->nativeContains(cx, *shape));
                    JS_ASSERT(entry->vindex == 1);
                    JS_ASSERT(entry->kshape != entry->pshape);
                    JS_ASSERT(!shape->hasSlot());
                }
#endif

                PCMETER(cache->pchits++);
                PCMETER(cache->setpchits++);
                NATIVE_SET(cx, obj, shape, entry, strict, &rval);
                break;
            }
            PCMETER(cache->setpcmisses++);

            atom = origAtom;
        } else {
            JS_ASSERT(atom);
        }

        PropertyName *name = atom->asPropertyName();
        jsid id = ATOM_TO_JSID(atom);
        if (entry && JS_LIKELY(!obj->getOps()->setProperty)) {
            uintN defineHow;
            JSOp op = JSOp(*f.pc());
            if (op == JSOP_SETMETHOD)
                defineHow = DNP_CACHE_RESULT | DNP_SET_METHOD;
            else if (op == JSOP_SETNAME)
                defineHow = DNP_CACHE_RESULT | DNP_UNQUALIFIED;
            else
                defineHow = DNP_CACHE_RESULT;
            if (!js_SetPropertyHelper(cx, obj, id, defineHow, &rval, strict))
                THROW();
        } else {
            if (!obj->setProperty(cx, name, &rval, strict))
                THROW();
        }
    } while (0);

    f.regs.sp[-2] = f.regs.sp[-1];
}

template void JS_FASTCALL stubs::SetName<true>(VMFrame &f, JSAtom *origAtom);
template void JS_FASTCALL stubs::SetName<false>(VMFrame &f, JSAtom *origAtom);

template<JSBool strict>
void JS_FASTCALL
stubs::SetPropNoCache(VMFrame &f, JSAtom *atom)
{
    JSObject *obj = ValueToObject(f.cx, &f.regs.sp[-2]);
    if (!obj)
         THROW();
    Value rval = f.regs.sp[-1];

    if (!obj->setGeneric(f.cx, ATOM_TO_JSID(atom), &f.regs.sp[-1], strict))
        THROW();
    f.regs.sp[-2] = rval;
}

template void JS_FASTCALL stubs::SetPropNoCache<true>(VMFrame &f, JSAtom *origAtom);
template void JS_FASTCALL stubs::SetPropNoCache<false>(VMFrame &f, JSAtom *origAtom);

template<JSBool strict>
void JS_FASTCALL
stubs::SetGlobalNameNoCache(VMFrame &f, JSAtom *atom)
{
    JSContext *cx = f.cx;

    Value rval = f.regs.sp[-1];
    Value &lref = f.regs.sp[-2];
    JSObject *obj = ValueToObject(cx, &lref);
    if (!obj || !obj->setProperty(cx, atom->asPropertyName(), &rval, strict))
        THROW();

    f.regs.sp[-2] = f.regs.sp[-1];
}

template void JS_FASTCALL stubs::SetGlobalNameNoCache<true>(VMFrame &f, JSAtom *atom);
template void JS_FASTCALL stubs::SetGlobalNameNoCache<false>(VMFrame &f, JSAtom *atom);

template<JSBool strict>
void JS_FASTCALL
stubs::SetGlobalName(VMFrame &f, JSAtom *atom)
{
    SetName<strict>(f, atom);
}

template void JS_FASTCALL stubs::SetGlobalName<true>(VMFrame &f, JSAtom *atom);
template void JS_FASTCALL stubs::SetGlobalName<false>(VMFrame &f, JSAtom *atom);

static inline void
PushImplicitThis(VMFrame &f, JSObject *obj, Value &rval)
{
    Value thisv;

    if (!ComputeImplicitThis(f.cx, obj, rval, &thisv))
        return;
    *f.regs.sp++ = thisv;
}

static JSObject *
NameOp(VMFrame &f, JSObject *obj, bool callname)
{
    JSContext *cx = f.cx;

    Value rval;

    jsid id;

    PropertyCacheEntry *entry;
    JSObject *obj2;
    JSAtom *atom;
    JS_PROPERTY_CACHE(cx).test(cx, f.pc(), obj, obj2, entry, atom);
    if (!atom) {
        NATIVE_GET(cx, obj, obj2, entry->prop, JSGET_METHOD_BARRIER, &rval, return NULL);
        JS_ASSERT(obj->isGlobal() || IsCacheableNonGlobalScope(obj));
    } else {
        id = ATOM_TO_JSID(atom);
        JSProperty *prop;
        bool global = (js_CodeSpec[*f.pc()].format & JOF_GNAME);
        if (!js_FindPropertyHelper(cx, id, true, global, &obj, &obj2, &prop))
            return NULL;
        if (!prop) {
            /* Kludge to allow (typeof foo == "undefined") tests. */
            JSOp op2 = js_GetOpcode(cx, f.script(), f.pc() + JSOP_NAME_LENGTH);
            if (op2 == JSOP_TYPEOF) {
                f.regs.sp++;
                f.regs.sp[-1].setUndefined();
                return obj;
            }
            ReportAtomNotDefined(cx, atom);
            return NULL;
        }

        /* Take the slow path if prop was not found in a native object. */
        if (!obj->isNative() || !obj2->isNative()) {
            if (!obj->getGeneric(cx, id, &rval))
                return NULL;
        } else {
            Shape *shape = (Shape *)prop;
            JSObject *normalized = obj;
            if (normalized->isWith() && !shape->hasDefaultGetter())
                normalized = js_UnwrapWithObject(cx, normalized);
            NATIVE_GET(cx, normalized, obj2, shape, JSGET_METHOD_BARRIER, &rval, return NULL);
        }

        /*
         * If this is an incop, update the property's types themselves,
         * to capture the type effect on the intermediate value.
         */
        if (rval.isUndefined() && (js_CodeSpec[*f.pc()].format & (JOF_INC|JOF_DEC)))
            AddTypePropertyId(cx, obj, id, Type::UndefinedType());
    }

    *f.regs.sp++ = rval;

    if (callname)
        PushImplicitThis(f, obj, rval);

    return obj;
}

void JS_FASTCALL
stubs::Name(VMFrame &f)
{
    if (!NameOp(f, &f.fp()->scopeChain(), false))
        THROW();
}

void JS_FASTCALL
stubs::GetGlobalName(VMFrame &f)
{
    JSObject *globalObj = f.fp()->scopeChain().getGlobal();
    if (!NameOp(f, globalObj, false))
         THROW();
}

void JS_FASTCALL
stubs::GetElem(VMFrame &f)
{
    JSContext *cx = f.cx;
    FrameRegs &regs = f.regs;

    Value &lref = regs.sp[-2];
    Value &rref = regs.sp[-1];
    Value &rval = regs.sp[-2];
    if (lref.isString() && rref.isInt32()) {
        JSString *str = lref.toString();
        int32_t i = rref.toInt32();
        if ((size_t)i < str->length()) {
            str = f.cx->runtime->staticStrings.getUnitStringForElement(cx, str, (size_t)i);
            if (!str)
                THROW();
            rval.setString(str);
            return;
        }
    }

    if (lref.isMagic(JS_LAZY_ARGUMENTS)) {
        if (rref.isInt32() && size_t(rref.toInt32()) < regs.fp()->numActualArgs()) {
            rval = regs.fp()->canonicalActualArg(rref.toInt32());
            return;
        }
        MarkArgumentsCreated(cx, f.script());
        JS_ASSERT(!lref.isMagic(JS_LAZY_ARGUMENTS));
    }

    JSObject *obj = ValueToObject(cx, &lref);
    if (!obj)
        THROW();

    uint32 index;
    if (IsDefinitelyIndex(rref, &index)) {
        if (obj->isDenseArray()) {
            if (index < obj->getDenseArrayInitializedLength()) {
                rval = obj->getDenseArrayElement(index);
                if (!rval.isMagic())
                    return;
            }
        } else if (obj->isArguments()) {
            if (obj->asArguments()->getElement(index, &rval))
                return;
        }

        if (!obj->getElement(cx, index, &rval))
            THROW();
    } else {
        SpecialId special;
        if (ValueIsSpecial(obj, &rref, &special, cx)) {
            if (!obj->getSpecial(cx, special, &rval))
                THROW();
        } else {
            JSAtom *name;
            if (!js_ValueToAtom(cx, rref, &name))
                THROW();

            if (name->isIndex(&index)) {
                if (!obj->getElement(cx, index, &rval))
                    THROW();
            } else {
                if (!obj->getProperty(cx, name->asPropertyName(), &rval))
                    THROW();
            }
        }
    }
}

static inline bool
FetchElementId(VMFrame &f, JSObject *obj, const Value &idval, jsid &id, Value *vp)
{
    int32_t i_;
    if (ValueFitsInInt32(idval, &i_) && INT_FITS_IN_JSID(i_)) {
        id = INT_TO_JSID(i_);
        return true;
    }
    return !!js_InternNonIntElementId(f.cx, obj, idval, &id, vp);
}

void JS_FASTCALL
stubs::CallElem(VMFrame &f)
{
    JSContext *cx = f.cx;
    FrameRegs &regs = f.regs;

    /* Find the object on which to look for |this|'s properties. */
    Value thisv = regs.sp[-2];
    JSObject *thisObj = ValuePropertyBearer(cx, thisv, -2);
    if (!thisObj)
        THROW();

    /* Fetch index and convert it to id suitable for use with thisObj. */
    jsid id;
    if (!FetchElementId(f, thisObj, regs.sp[-1], id, &regs.sp[-2]))
        THROW();

    /* Get or set the element. */
    if (!js_GetMethod(cx, thisObj, id, JSGET_NO_METHOD_BARRIER, &regs.sp[-2]))
        THROW();

#if JS_HAS_NO_SUCH_METHOD
    if (JS_UNLIKELY(regs.sp[-2].isPrimitive()) && thisv.isObject()) {
        regs.sp[-2] = regs.sp[-1];
        regs.sp[-1].setObject(*thisObj);
        if (!OnUnknownMethod(cx, regs.sp - 2))
            THROW();
    } else
#endif
    {
        regs.sp[-1] = thisv;
    }
}

template<JSBool strict>
void JS_FASTCALL
stubs::SetElem(VMFrame &f)
{
    JSContext *cx = f.cx;
    FrameRegs &regs = f.regs;

    Value &objval = regs.sp[-3];
    Value &idval  = regs.sp[-2];
    Value rval    = regs.sp[-1];

    JSObject *obj;
    jsid id;

    obj = ValueToObject(cx, &objval);
    if (!obj)
        THROW();

    if (!FetchElementId(f, obj, idval, id, &regs.sp[-2]))
        THROW();

    TypeScript::MonitorAssign(cx, f.script(), f.pc(), obj, id, rval);

    do {
        if (obj->isDenseArray() && JSID_IS_INT(id)) {
            jsuint length = obj->getDenseArrayInitializedLength();
            jsint i = JSID_TO_INT(id);
            if ((jsuint)i < length) {
                if (obj->getDenseArrayElement(i).isMagic(JS_ARRAY_HOLE)) {
                    if (js_PrototypeHasIndexedProperties(cx, obj))
                        break;
                    if ((jsuint)i >= obj->getArrayLength())
                        obj->setArrayLength(cx, i + 1);
                }
                obj->setDenseArrayElementWithType(cx, i, rval);
                goto end_setelem;
            } else {
                if (f.script()->hasAnalysis())
                    f.script()->analysis()->getCode(f.pc()).arrayWriteHole = true;
            }
        }
    } while (0);
    if (!obj->setGeneric(cx, id, &rval, strict))
        THROW();
  end_setelem:
    /* :FIXME: Moving the assigned object into the lowest stack slot
     * is a temporary hack. What we actually want is an implementation
     * of popAfterSet() that allows popping more than one value;
     * this logic can then be handled in Compiler.cpp. */
    regs.sp[-3] = regs.sp[-1];
}

template void JS_FASTCALL stubs::SetElem<true>(VMFrame &f);
template void JS_FASTCALL stubs::SetElem<false>(VMFrame &f);

void JS_FASTCALL
stubs::ToId(VMFrame &f)
{
    Value &objval = f.regs.sp[-2];
    Value &idval  = f.regs.sp[-1];

    JSObject *obj = ValueToObject(f.cx, &objval);
    if (!obj)
        THROW();

    jsid id;
    if (!FetchElementId(f, obj, idval, id, &idval))
        THROW();

    if (!idval.isInt32())
        TypeScript::MonitorUnknown(f.cx, f.script(), f.pc());
}

void JS_FASTCALL
stubs::CallName(VMFrame &f)
{
    JSObject *obj = NameOp(f, &f.fp()->scopeChain(), true);
    if (!obj)
        THROW();
}

/*
 * Push the implicit this value, with the assumption that the callee
 * (which is on top of the stack) was read as a property from the
 * global object.
 */
void JS_FASTCALL
stubs::PushImplicitThisForGlobal(VMFrame &f)
{
    return PushImplicitThis(f, f.fp()->scopeChain().getGlobal(), f.regs.sp[-1]);
}

void JS_FASTCALL
stubs::BitOr(VMFrame &f)
{
    int32_t i, j;

    if (!ValueToECMAInt32(f.cx, f.regs.sp[-2], &i) ||
        !ValueToECMAInt32(f.cx, f.regs.sp[-1], &j)) {
        THROW();
    }
    i = i | j;
    f.regs.sp[-2].setInt32(i);
}

void JS_FASTCALL
stubs::BitXor(VMFrame &f)
{
    int32_t i, j;

    if (!ValueToECMAInt32(f.cx, f.regs.sp[-2], &i) ||
        !ValueToECMAInt32(f.cx, f.regs.sp[-1], &j)) {
        THROW();
    }
    i = i ^ j;
    f.regs.sp[-2].setInt32(i);
}

void JS_FASTCALL
stubs::BitAnd(VMFrame &f)
{
    int32_t i, j;

    if (!ValueToECMAInt32(f.cx, f.regs.sp[-2], &i) ||
        !ValueToECMAInt32(f.cx, f.regs.sp[-1], &j)) {
        THROW();
    }
    i = i & j;
    f.regs.sp[-2].setInt32(i);
}

void JS_FASTCALL
stubs::BitNot(VMFrame &f)
{
    int32_t i;

    if (!ValueToECMAInt32(f.cx, f.regs.sp[-1], &i))
        THROW();
    i = ~i;
    f.regs.sp[-1].setInt32(i);
}

void JS_FASTCALL
stubs::Lsh(VMFrame &f)
{
    int32_t i, j;
    if (!ValueToECMAInt32(f.cx, f.regs.sp[-2], &i))
        THROW();
    if (!ValueToECMAInt32(f.cx, f.regs.sp[-1], &j))
        THROW();
    i = i << (j & 31);
    f.regs.sp[-2].setInt32(i);
}

void JS_FASTCALL
stubs::Rsh(VMFrame &f)
{
    int32_t i, j;
    if (!ValueToECMAInt32(f.cx, f.regs.sp[-2], &i))
        THROW();
    if (!ValueToECMAInt32(f.cx, f.regs.sp[-1], &j))
        THROW();
    i = i >> (j & 31);
    f.regs.sp[-2].setInt32(i);
}

void JS_FASTCALL
stubs::Ursh(VMFrame &f)
{
    uint32_t u;
    if (!ValueToECMAUint32(f.cx, f.regs.sp[-2], &u))
        THROW();
    int32_t j;
    if (!ValueToECMAInt32(f.cx, f.regs.sp[-1], &j))
        THROW();

    u >>= (j & 31);

	if (!f.regs.sp[-2].setNumber(uint32(u)))
        TypeScript::MonitorOverflow(f.cx, f.script(), f.pc());
}

template<JSBool strict>
void JS_FASTCALL
stubs::DefFun(VMFrame &f, JSFunction *fun)
{
    JSObject *obj2;

    JSContext *cx = f.cx;
    StackFrame *fp = f.fp();

    /*
     * A top-level function defined in Global or Eval code (see ECMA-262
     * Ed. 3), or else a SpiderMonkey extension: a named function statement in
     * a compound statement (not at the top statement level of global code, or
     * at the top level of a function body).
     */
    JSObject *obj = fun;

    if (fun->isNullClosure()) {
        /*
         * Even a null closure needs a parent for principals finding.
         * FIXME: bug 476950, although debugger users may also demand some kind
         * of scope link for debugger-assisted eval-in-frame.
         */
        obj2 = &fp->scopeChain();
    } else {
        JS_ASSERT(!fun->isFlatClosure());

        obj2 = GetScopeChainFast(cx, fp, JSOP_DEFFUN, JSOP_DEFFUN_LENGTH);
        if (!obj2)
            THROW();
    }

    /*
     * If static link is not current scope, clone fun's object to link to the
     * current scope via parent. We do this to enable sharing of compiled
     * functions among multiple equivalent scopes, amortizing the cost of
     * compilation over a number of executions.  Examples include XUL scripts
     * and event handlers shared among Firefox or other Mozilla app chrome
     * windows, and user-defined JS functions precompiled and then shared among
     * requests in server-side JS.
     */
    if (obj->toFunction()->environment() != obj2) {
        obj = CloneFunctionObjectIfNotSingleton(cx, fun, obj2);
        if (!obj)
            THROW();
        JS_ASSERT_IF(f.script()->compileAndGo, obj->getGlobal() == fun->getGlobal());
    }

    /*
     * ECMA requires functions defined when entering Eval code to be
     * impermanent.
     */
    uintN attrs = fp->isEvalFrame()
                  ? JSPROP_ENUMERATE
                  : JSPROP_ENUMERATE | JSPROP_PERMANENT;

    /*
     * We define the function as a property of the variable object and not the
     * current scope chain even for the case of function expression statements
     * and functions defined by eval inside let or with blocks.
     */
    JSObject *parent = &fp->varObj();

    /* ES5 10.5 (NB: with subsequent errata). */
    PropertyName *name = fun->atom->asPropertyName();
    jsid id = ATOM_TO_JSID(name);
    JSProperty *prop = NULL;
    JSObject *pobj;
    if (!parent->lookupProperty(cx, name, &pobj, &prop))
        THROW();

    Value rval = ObjectValue(*obj);

    do {
        /* Steps 5d, 5f. */
        if (!prop || pobj != parent) {
            if (!parent->defineProperty(cx, name, rval,
                                        JS_PropertyStub, JS_StrictPropertyStub, attrs))
            {
                THROW();
            }
            break;
        }

        /* Step 5e. */
        JS_ASSERT(parent->isNative());
        Shape *shape = reinterpret_cast<Shape *>(prop);
        if (parent->isGlobal()) {
            if (shape->configurable()) {
                if (!parent->defineProperty(cx, name, rval,
                                            JS_PropertyStub, JS_StrictPropertyStub, attrs))
                {
                    THROW();
                }
                break;
            }

            if (shape->isAccessorDescriptor() || !shape->writable() || !shape->enumerable()) {
                JSAutoByteString bytes;
                if (const char *name = js_ValueToPrintable(cx, IdToValue(id), &bytes)) {
                    JS_ReportErrorNumber(cx, js_GetErrorMessage, NULL,
                                         JSMSG_CANT_REDEFINE_PROP, name);
                }
                THROW();
            }
        }

        /*
         * Non-global properties, and global properties which we aren't simply
         * redefining, must be set.  First, this preserves their attributes.
         * Second, this will produce warnings and/or errors as necessary if the
         * specified Call object property is not writable (const).
         */

        /* Step 5f. */
        if (!parent->setProperty(cx, name, &rval, strict))
            THROW();
    } while (false);
}

template void JS_FASTCALL stubs::DefFun<true>(VMFrame &f, JSFunction *fun);
template void JS_FASTCALL stubs::DefFun<false>(VMFrame &f, JSFunction *fun);

#define RELATIONAL(OP)                                                        \
    JS_BEGIN_MACRO                                                            \
        JSContext *cx = f.cx;                                                 \
        FrameRegs &regs = f.regs;                                             \
        Value &rval = regs.sp[-1];                                            \
        Value &lval = regs.sp[-2];                                            \
        bool cond;                                                            \
        if (!ToPrimitive(cx, JSTYPE_NUMBER, &lval))                           \
            THROWV(JS_FALSE);                                                 \
        if (!ToPrimitive(cx, JSTYPE_NUMBER, &rval))                           \
            THROWV(JS_FALSE);                                                 \
        if (lval.isString() && rval.isString()) {                             \
            JSString *l = lval.toString(), *r = rval.toString();              \
            int32 cmp;                                                        \
            if (!CompareStrings(cx, l, r, &cmp))                              \
                THROWV(JS_FALSE);                                             \
            cond = cmp OP 0;                                                  \
        } else {                                                              \
            double l, r;                                                      \
            if (!ToNumber(cx, lval, &l) || !ToNumber(cx, rval, &r))           \
                THROWV(JS_FALSE);                                             \
            cond = JSDOUBLE_COMPARE(l, OP, r, false);                         \
        }                                                                     \
        regs.sp[-2].setBoolean(cond);                                         \
        return cond;                                                          \
    JS_END_MACRO

JSBool JS_FASTCALL
stubs::LessThan(VMFrame &f)
{
    RELATIONAL(<);
}

JSBool JS_FASTCALL
stubs::LessEqual(VMFrame &f)
{
    RELATIONAL(<=);
}

JSBool JS_FASTCALL
stubs::GreaterThan(VMFrame &f)
{
    RELATIONAL(>);
}

JSBool JS_FASTCALL
stubs::GreaterEqual(VMFrame &f)
{
    RELATIONAL(>=);
}

JSBool JS_FASTCALL
stubs::ValueToBoolean(VMFrame &f)
{
    return js_ValueToBoolean(f.regs.sp[-1]);
}

void JS_FASTCALL
stubs::Not(VMFrame &f)
{
    JSBool b = !js_ValueToBoolean(f.regs.sp[-1]);
    f.regs.sp[-1].setBoolean(b);
}

template <JSBool EQ, bool IFNAN>
static inline bool
StubEqualityOp(VMFrame &f)
{
    JSContext *cx = f.cx;
    FrameRegs &regs = f.regs;

    Value rval = regs.sp[-1];
    Value lval = regs.sp[-2];

    JSBool cond;

    /* The string==string case is easily the hottest;  try it first. */
    if (lval.isString() && rval.isString()) {
        JSString *l = lval.toString();
        JSString *r = rval.toString();
        JSBool equal;
        if (!EqualStrings(cx, l, r, &equal))
            return false;
        cond = equal == EQ;
    } else
#if JS_HAS_XML_SUPPORT
    if ((lval.isObject() && lval.toObject().isXML()) ||
        (rval.isObject() && rval.toObject().isXML())) {
        if (!js_TestXMLEquality(cx, lval, rval, &cond))
            return false;
        cond = cond == EQ;
    } else
#endif

    if (SameType(lval, rval)) {
        JS_ASSERT(!lval.isString());    /* this case is handled above */
        if (lval.isDouble()) {
            double l = lval.toDouble();
            double r = rval.toDouble();
            if (EQ)
                cond = JSDOUBLE_COMPARE(l, ==, r, IFNAN);
            else
                cond = JSDOUBLE_COMPARE(l, !=, r, IFNAN);
        } else if (lval.isObject()) {
            JSObject *l = &lval.toObject(), *r = &rval.toObject();
            if (JSEqualityOp eq = l->getClass()->ext.equality) {
                if (!eq(cx, l, &rval, &cond))
                    return false;
                cond = cond == EQ;
            } else {
                cond = (l == r) == EQ;
            }
        } else if (lval.isNullOrUndefined()) {
            cond = EQ;
        } else {
            cond = (lval.payloadAsRawUint32() == rval.payloadAsRawUint32()) == EQ;
        }
    } else {
        if (lval.isNullOrUndefined()) {
            cond = rval.isNullOrUndefined() == EQ;
        } else if (rval.isNullOrUndefined()) {
            cond = !EQ;
        } else {
            if (!ToPrimitive(cx, &lval))
                return false;
            if (!ToPrimitive(cx, &rval))
                return false;

            /*
             * The string==string case is repeated because ToPrimitive can
             * convert lval/rval to strings.
             */
            if (lval.isString() && rval.isString()) {
                JSString *l = lval.toString();
                JSString *r = rval.toString();
                JSBool equal;
                if (!EqualStrings(cx, l, r, &equal))
                    return false;
                cond = equal == EQ;
            } else {
                double l, r;
                if (!ToNumber(cx, lval, &l) || !ToNumber(cx, rval, &r))
                    return false;

                if (EQ)
                    cond = JSDOUBLE_COMPARE(l, ==, r, false);
                else
                    cond = JSDOUBLE_COMPARE(l, !=, r, true);
            }
        }
    }

    regs.sp[-2].setBoolean(cond);
    return true;
}

JSBool JS_FASTCALL
stubs::Equal(VMFrame &f)
{
    if (!StubEqualityOp<JS_TRUE, false>(f))
        THROWV(JS_FALSE);
    return f.regs.sp[-2].toBoolean();
}

JSBool JS_FASTCALL
stubs::NotEqual(VMFrame &f)
{
    if (!StubEqualityOp<JS_FALSE, true>(f))
        THROWV(JS_FALSE);
    return f.regs.sp[-2].toBoolean();
}

void JS_FASTCALL
stubs::Add(VMFrame &f)
{
    JSContext *cx = f.cx;
    FrameRegs &regs = f.regs;
    Value rval = regs.sp[-1];
    Value lval = regs.sp[-2];

    /* The string + string case is easily the hottest;  try it first. */
    bool lIsString = lval.isString();
    bool rIsString = rval.isString();
    JSString *lstr, *rstr;
    if (lIsString && rIsString) {
        lstr = lval.toString();
        rstr = rval.toString();
        goto string_concat;

    } else
#if JS_HAS_XML_SUPPORT
    if (lval.isObject() && lval.toObject().isXML() &&
        rval.isObject() && rval.toObject().isXML()) {
        if (!js_ConcatenateXML(cx, &lval.toObject(), &rval.toObject(), &rval))
            THROW();
        regs.sp[-2] = rval;
        regs.sp--;
        TypeScript::MonitorUnknown(cx, f.script(), f.pc());
    } else
#endif
    {
        bool lIsObject = lval.isObject(), rIsObject = rval.isObject();
        if (!ToPrimitive(f.cx, &lval))
            THROW();
        if (!ToPrimitive(f.cx, &rval))
            THROW();
        if ((lIsString = lval.isString()) || (rIsString = rval.isString())) {
            if (lIsString) {
                lstr = lval.toString();
            } else {
                lstr = js_ValueToString(cx, lval);
                if (!lstr)
                    THROW();
                regs.sp[-2].setString(lstr);
            }
            if (rIsString) {
                rstr = rval.toString();
            } else {
                rstr = js_ValueToString(cx, rval);
                if (!rstr)
                    THROW();
                regs.sp[-1].setString(rstr);
            }
            if (lIsObject || rIsObject)
                TypeScript::MonitorString(cx, f.script(), f.pc());
            goto string_concat;

        } else {
            double l, r;
            if (!ToNumber(cx, lval, &l) || !ToNumber(cx, rval, &r))
                THROW();
            l += r;
            if (!regs.sp[-2].setNumber(l) &&
                (lIsObject || rIsObject || (!lval.isDouble() && !rval.isDouble()))) {
                TypeScript::MonitorOverflow(cx, f.script(), f.pc());
            }
        }
    }
    return;

  string_concat:
    JSString *str = js_ConcatStrings(cx, lstr, rstr);
    if (!str)
        THROW();
    regs.sp[-2].setString(str);
    regs.sp--;
}


void JS_FASTCALL
stubs::Sub(VMFrame &f)
{
    JSContext *cx = f.cx;
    FrameRegs &regs = f.regs;
    double d1, d2;
    if (!ToNumber(cx, regs.sp[-2], &d1) || !ToNumber(cx, regs.sp[-1], &d2))
        THROW();
    double d = d1 - d2;
    if (!regs.sp[-2].setNumber(d))
        TypeScript::MonitorOverflow(cx, f.script(), f.pc());
}

void JS_FASTCALL
stubs::Mul(VMFrame &f)
{
    JSContext *cx = f.cx;
    FrameRegs &regs = f.regs;
    double d1, d2;
    if (!ToNumber(cx, regs.sp[-2], &d1) || !ToNumber(cx, regs.sp[-1], &d2))
        THROW();
    double d = d1 * d2;
    if (!regs.sp[-2].setNumber(d))
        TypeScript::MonitorOverflow(cx, f.script(), f.pc());
}

void JS_FASTCALL
stubs::Div(VMFrame &f)
{
    JSContext *cx = f.cx;
    JSRuntime *rt = cx->runtime;
    FrameRegs &regs = f.regs;

    double d1, d2;
    if (!ToNumber(cx, regs.sp[-2], &d1) || !ToNumber(cx, regs.sp[-1], &d2))
        THROW();
    if (d2 == 0) {
        const Value *vp;
#ifdef XP_WIN
        /* XXX MSVC miscompiles such that (NaN == 0) */
        if (JSDOUBLE_IS_NaN(d2))
            vp = &rt->NaNValue;
        else
#endif
        if (d1 == 0 || JSDOUBLE_IS_NaN(d1))
            vp = &rt->NaNValue;
        else if (JSDOUBLE_IS_NEG(d1) != JSDOUBLE_IS_NEG(d2))
            vp = &rt->negativeInfinityValue;
        else
            vp = &rt->positiveInfinityValue;
        regs.sp[-2] = *vp;
        TypeScript::MonitorOverflow(cx, f.script(), f.pc());
    } else {
        d1 /= d2;
        if (!regs.sp[-2].setNumber(d1))
            TypeScript::MonitorOverflow(cx, f.script(), f.pc());
    }
}

void JS_FASTCALL
stubs::Mod(VMFrame &f)
{
    JSContext *cx = f.cx;
    FrameRegs &regs = f.regs;

    Value &lref = regs.sp[-2];
    Value &rref = regs.sp[-1];
    int32_t l, r;
    if (lref.isInt32() && rref.isInt32() &&
        (l = lref.toInt32()) >= 0 && (r = rref.toInt32()) > 0) {
        int32_t mod = l % r;
        regs.sp[-2].setInt32(mod);
    } else {
        double d1, d2;
        if (!ToNumber(cx, regs.sp[-2], &d1) || !ToNumber(cx, regs.sp[-1], &d2))
            THROW();
        if (d2 == 0) {
            regs.sp[-2].setDouble(js_NaN);
        } else {
            d1 = js_fmod(d1, d2);
            regs.sp[-2].setDouble(d1);
        }
        TypeScript::MonitorOverflow(cx, f.script(), f.pc());
    }
}

void JS_FASTCALL
stubs::DebuggerStatement(VMFrame &f, jsbytecode *pc)
{
    JSDebuggerHandler handler = f.cx->debugHooks->debuggerHandler;
    if (handler || !f.cx->compartment->getDebuggees().empty()) {
        JSTrapStatus st = JSTRAP_CONTINUE;
        Value rval;
        if (handler)
            st = handler(f.cx, f.script(), pc, &rval, f.cx->debugHooks->debuggerHandlerData);
        if (st == JSTRAP_CONTINUE)
            st = Debugger::onDebuggerStatement(f.cx, &rval);

        switch (st) {
          case JSTRAP_THROW:
            f.cx->setPendingException(rval);
            THROW();

          case JSTRAP_RETURN:
            f.cx->clearPendingException();
            f.cx->fp()->setReturnValue(rval);
            *f.returnAddressLocation() = f.cx->jaegerCompartment()->forceReturnFromFastCall();
            break;

          case JSTRAP_ERROR:
            f.cx->clearPendingException();
            THROW();

          default:
            break;
        }
    }
}

void JS_FASTCALL
stubs::Interrupt(VMFrame &f, jsbytecode *pc)
{
    gc::VerifyBarriers(f.cx);

    if (!js_HandleExecutionInterrupt(f.cx))
        THROW();
}

void JS_FASTCALL
stubs::RecompileForInline(VMFrame &f)
{
    ExpandInlineFrames(f.cx->compartment);
    Recompiler recompiler(f.cx, f.script());
    recompiler.recompile(/* resetUses */ false);
}

void JS_FASTCALL
stubs::Trap(VMFrame &f, uint32 trapTypes)
{
    Value rval;

    /*
     * Trap may be called for a single-step interrupt trap and/or a
     * regular trap. Try the single-step first, and if it lets control
     * flow through or does not exist, do the regular trap.
     */
    JSTrapStatus result = JSTRAP_CONTINUE;
    if (trapTypes & JSTRAP_SINGLESTEP) {
        /*
         * single step mode may be paused without recompiling by
         * setting the interruptHook to NULL.
         */
        JSInterruptHook hook = f.cx->debugHooks->interruptHook;
        if (hook)
            result = hook(f.cx, f.script(), f.pc(), &rval, f.cx->debugHooks->interruptHookData);

        if (result == JSTRAP_CONTINUE)
            result = Debugger::onSingleStep(f.cx, &rval);
    }

    if (result == JSTRAP_CONTINUE && (trapTypes & JSTRAP_TRAP))
        result = Debugger::onTrap(f.cx, &rval);

    switch (result) {
      case JSTRAP_THROW:
        f.cx->setPendingException(rval);
        THROW();

      case JSTRAP_RETURN:
        f.cx->clearPendingException();
        f.cx->fp()->setReturnValue(rval);
        *f.returnAddressLocation() = f.cx->jaegerCompartment()->forceReturnFromFastCall();
        break;

      case JSTRAP_ERROR:
        f.cx->clearPendingException();
        THROW();

      default:
        break;
    }
}

void JS_FASTCALL
stubs::This(VMFrame &f)
{
    /*
     * We can't yet inline scripts which need to compute their 'this' object
     * from a primitive; the frame we are computing 'this' for does not exist yet.
     */
    if (f.regs.inlined()) {
        f.script()->uninlineable = true;
        MarkTypeObjectFlags(f.cx, &f.fp()->callee(), OBJECT_FLAG_UNINLINEABLE);
    }

    if (!ComputeThis(f.cx, f.fp()))
        THROW();
    f.regs.sp[-1] = f.fp()->thisValue();
}

void JS_FASTCALL
stubs::Neg(VMFrame &f)
{
    double d;
    if (!ToNumber(f.cx, f.regs.sp[-1], &d))
        THROW();
    d = -d;
    if (!f.regs.sp[-1].setNumber(d))
        TypeScript::MonitorOverflow(f.cx, f.script(), f.pc());
}

void JS_FASTCALL
stubs::NewInitArray(VMFrame &f, uint32 count)
{
    JSObject *obj = NewDenseAllocatedArray(f.cx, count);
    if (!obj)
        THROW();

    TypeObject *type = (TypeObject *) f.scratch;
    if (type)
        obj->setType(type);

    f.regs.sp[0].setObject(*obj);
}

void JS_FASTCALL
stubs::NewInitObject(VMFrame &f, JSObject *baseobj)
{
    JSContext *cx = f.cx;
    TypeObject *type = (TypeObject *) f.scratch;

    if (!baseobj) {
        gc::AllocKind kind = GuessObjectGCKind(0);
        JSObject *obj = NewBuiltinClassInstance(cx, &ObjectClass, kind);
        if (!obj)
            THROW();
        if (type)
            obj->setType(type);
        f.regs.sp[0].setObject(*obj);
        return;
    }

    JS_ASSERT(type);
    JSObject *obj = CopyInitializerObject(cx, baseobj, type);

    if (!obj)
        THROW();
    f.regs.sp[0].setObject(*obj);
}

void JS_FASTCALL
stubs::InitElem(VMFrame &f, uint32 last)
{
    JSContext *cx = f.cx;
    FrameRegs &regs = f.regs;

    /* Pop the element's value into rval. */
    JS_ASSERT(regs.sp - f.fp()->base() >= 3);
    const Value &rref = regs.sp[-1];

    /* Find the object being initialized at top of stack. */
    const Value &lref = regs.sp[-3];
    JS_ASSERT(lref.isObject());
    JSObject *obj = &lref.toObject();

    /* Fetch id now that we have obj. */
    jsid id;
    const Value &idval = regs.sp[-2];
    if (!FetchElementId(f, obj, idval, id, &regs.sp[-2]))
        THROW();

    /*
     * If rref is a hole, do not call JSObject::defineProperty. In this case,
     * obj must be an array, so if the current op is the last element
     * initialiser, set the array length to one greater than id.
     */
    if (rref.isMagic(JS_ARRAY_HOLE)) {
        JS_ASSERT(obj->isArray());
        JS_ASSERT(JSID_IS_INT(id));
        JS_ASSERT(jsuint(JSID_TO_INT(id)) < StackSpace::ARGS_LENGTH_MAX);
        if (last && !js_SetLengthProperty(cx, obj, (jsuint) (JSID_TO_INT(id) + 1)))
            THROW();
    } else {
        if (!obj->defineGeneric(cx, id, rref, NULL, NULL, JSPROP_ENUMERATE))
            THROW();
    }
}

void JS_FASTCALL
stubs::GetUpvar(VMFrame &f, uint32 ck)
{
    /* :FIXME: We can do better, this stub isn't needed. */
    uint32 staticLevel = f.script()->staticLevel;
    UpvarCookie cookie;
    cookie.fromInteger(ck);
    f.regs.sp[0] = GetUpvar(f.cx, staticLevel, cookie);
}

JSObject * JS_FASTCALL
stubs::DefLocalFun(VMFrame &f, JSFunction *fun)
{
    /*
     * Define a local function (i.e., one nested at the top level of another
     * function), parented by the current scope chain, stored in a local
     * variable slot that the compiler allocated.  This is an optimization over
     * JSOP_DEFFUN that avoids requiring a call object for the outer function's
     * activation.
     */
    JS_ASSERT(fun->isInterpreted());
    JS_ASSERT(!fun->isFlatClosure());
    JSObject *obj = fun;

    if (fun->isNullClosure()) {
        obj = CloneFunctionObjectIfNotSingleton(f.cx, fun, &f.fp()->scopeChain());
        if (!obj)
            THROWV(NULL);
    } else {
        JSObject *parent = GetScopeChainFast(f.cx, f.fp(), JSOP_DEFLOCALFUN,
                                             JSOP_DEFLOCALFUN_LENGTH);
        if (!parent)
            THROWV(NULL);

        if (obj->toFunction()->environment() != parent) {
            obj = CloneFunctionObjectIfNotSingleton(f.cx, fun, parent);
            if (!obj)
                THROWV(NULL);
        }
    }

    JS_ASSERT_IF(f.script()->compileAndGo, obj->getGlobal() == fun->getGlobal());

    return obj;
}

JSObject * JS_FASTCALL
stubs::DefLocalFun_FC(VMFrame &f, JSFunction *fun)
{
    JSObject *obj = js_NewFlatClosure(f.cx, fun, JSOP_DEFLOCALFUN_FC, JSOP_DEFLOCALFUN_FC_LENGTH);
    if (!obj)
        THROWV(NULL);
    return obj;
}

void JS_FASTCALL
stubs::RegExp(VMFrame &f, JSObject *regex)
{
    /*
     * Push a regexp object cloned from the regexp literal object mapped by the
     * bytecode at pc.
     */
    JSObject *proto = f.fp()->scopeChain().getGlobal()->getOrCreateRegExpPrototype(f.cx);
    if (!proto)
        THROW();
    JS_ASSERT(proto);
    JSObject *obj = js_CloneRegExpObject(f.cx, regex, proto);
    if (!obj)
        THROW();
    f.regs.sp[0].setObject(*obj);
}

JSObject * JS_FASTCALL
stubs::LambdaJoinableForInit(VMFrame &f, JSFunction *fun)
{
    DebugOnly<jsbytecode*> nextpc = (jsbytecode *) f.scratch;
    JS_ASSERT(fun->joinable());
    JS_ASSERT(fun->methodAtom() == f.script()->getAtom(GET_SLOTNO(nextpc)));
    return fun;
}

JSObject * JS_FASTCALL
stubs::LambdaJoinableForSet(VMFrame &f, JSFunction *fun)
{
    JS_ASSERT(fun->joinable());
    DebugOnly<jsbytecode*> nextpc = (jsbytecode *) f.scratch;
    const Value &lref = f.regs.sp[-1];
    if (lref.isObject() && lref.toObject().canHaveMethodBarrier()) {
        JS_ASSERT(fun->methodAtom() == f.script()->getAtom(GET_SLOTNO(nextpc)));
        return fun;
    }
    return Lambda(f, fun);
}

JSObject * JS_FASTCALL
stubs::LambdaJoinableForCall(VMFrame &f, JSFunction *fun)
{
    JS_ASSERT(fun->joinable());
    jsbytecode *nextpc = (jsbytecode *) f.scratch;

    /*
     * Array.prototype.sort and String.prototype.replace are optimized as if
     * they are special form. We know that they won't leak the joined function
     * object fun, therefore we don't need to clone that compiler-created
     * function object for identity/mutation reasons.
     */
    int iargc = GET_ARGC(nextpc);

    /*
     * Note that we have not yet pushed fun as the final argument, so
     * regs.sp[1 - (iargc + 2)], and not regs.sp[-(iargc + 2)], is the callee
     * for this JSOP_CALL.
     */
    const Value &cref = f.regs.sp[1 - (iargc + 2)];
    JSFunction *callee;

    if (IsFunctionObject(cref, &callee)) {
        Native native = callee->maybeNative();

        if (native) {
            if (iargc == 1 && native == array_sort)
                return fun;
            if (iargc == 2 && native == str_replace)
                return fun;
        }
    }
    return Lambda(f, fun);
}

JSObject * JS_FASTCALL
stubs::LambdaJoinableForNull(VMFrame &f, JSFunction *fun)
{
    JS_ASSERT(fun->joinable());
    return fun;
}

JSObject * JS_FASTCALL
stubs::Lambda(VMFrame &f, JSFunction *fun)
{
    JSObject *parent;
    if (fun->isNullClosure()) {
        parent = &f.fp()->scopeChain();
    } else {
        parent = GetScopeChainFast(f.cx, f.fp(), JSOP_LAMBDA, JSOP_LAMBDA_LENGTH);
        if (!parent)
            THROWV(NULL);
    }

    JSObject *obj = CloneFunctionObjectIfNotSingleton(f.cx, fun, parent);
    if (!obj)
        THROWV(NULL);

    JS_ASSERT_IF(f.script()->compileAndGo, obj->getGlobal() == fun->getGlobal());
    return obj;
}

static bool JS_ALWAYS_INLINE
InlineGetProp(VMFrame &f)
{
    JSContext *cx = f.cx;
    FrameRegs &regs = f.regs;

    Value *vp = &f.regs.sp[-1];

    if (vp->isMagic(JS_LAZY_ARGUMENTS)) {
        JS_ASSERT(js_GetOpcode(cx, f.script(), f.pc()) == JSOP_LENGTH);
        regs.sp[-1] = Int32Value(regs.fp()->numActualArgs());
        return true;
    }

    JSObject *obj = ValueToObject(f.cx, vp);
    if (!obj)
        return false;

    Value rval;
    do {
        /*
         * We do not impose the method read barrier if in an imacro,
         * assuming any property gets it does (e.g., for 'toString'
         * from JSOP_NEW) will not be leaked to the calling script.
         */
        JSObject *aobj = js_GetProtoIfDenseArray(obj);

        PropertyCacheEntry *entry;
        JSObject *obj2;
        JSAtom *atom;
        JS_PROPERTY_CACHE(cx).test(cx, f.pc(), aobj, obj2, entry, atom);
        if (!atom) {
<<<<<<< HEAD
            NATIVE_GET(cx, obj, obj2, entry->prop,
                        f.fp()->hasImacropc() ? JSGET_NO_METHOD_BARRIER : JSGET_METHOD_BARRIER,
                        &rval, return false);
=======
            if (entry->vword.isFunObj()) {
                rval.setObject(entry->vword.toFunObj());
            } else if (entry->vword.isSlot()) {
                uint32 slot = entry->vword.toSlot();
                rval = obj2->nativeGetSlot(slot);
            } else {
                JS_ASSERT(entry->vword.isShape());
                const Shape *shape = entry->vword.toShape();
                NATIVE_GET(cx, obj, obj2, shape, JSGET_METHOD_BARRIER, &rval, return false);
            }
>>>>>>> 5f474ccc
            break;
        }

        jsid id = ATOM_TO_JSID(atom);
        if (JS_LIKELY(!aobj->getOps()->getProperty)
                ? !js_GetPropertyHelper(cx, obj, id,
                    JSGET_CACHE_RESULT | JSGET_METHOD_BARRIER,
                    &rval)
                : !obj->getGeneric(cx, id, &rval)) {
            return false;
        }
    } while(0);

    regs.sp[-1] = rval;
    return true;
}

void JS_FASTCALL
stubs::GetProp(VMFrame &f)
{
    if (!InlineGetProp(f))
        THROW();
}

void JS_FASTCALL
stubs::GetPropNoCache(VMFrame &f, JSAtom *atom)
{
    JSContext *cx = f.cx;

    Value *vp = &f.regs.sp[-1];
    JSObject *obj = ValueToObject(cx, vp);
    if (!obj)
        THROW();

    if (!obj->getGeneric(cx, ATOM_TO_JSID(atom), vp))
        THROW();

    /* Don't check for undefined, this is only used for 'prototype'. See ic::GetProp. */
}

void JS_FASTCALL
stubs::CallProp(VMFrame &f, JSAtom *origAtom)
{
    JSContext *cx = f.cx;
    FrameRegs &regs = f.regs;

    Value lval;
    lval = regs.sp[-1];

    Value objv;
    if (lval.isObject()) {
        objv = lval;
    } else {
        GlobalObject *global = f.fp()->scopeChain().getGlobal();
        JSObject *pobj;
        if (lval.isString()) {
            pobj = global->getOrCreateStringPrototype(cx);
        } else if (lval.isNumber()) {
            pobj = global->getOrCreateNumberPrototype(cx);
        } else if (lval.isBoolean()) {
            pobj = global->getOrCreateBooleanPrototype(cx);
        } else {
            JS_ASSERT(lval.isNull() || lval.isUndefined());
            js_ReportIsNullOrUndefined(cx, -1, lval, NULL);
            THROW();
        }
        if (!pobj)
            THROW();
        objv.setObject(*pobj);
    }

    JSObject *aobj = js_GetProtoIfDenseArray(&objv.toObject());
    Value rval;

    PropertyCacheEntry *entry;
    JSObject *obj2;
    JSAtom *atom;
    JS_PROPERTY_CACHE(cx).test(cx, f.pc(), aobj, obj2, entry, atom);
    if (!atom) {
        NATIVE_GET(cx, &objv.toObject(), obj2, entry->prop, JSGET_NO_METHOD_BARRIER, &rval,
                   THROW());
        regs.sp++;
        regs.sp[-2] = rval;
        regs.sp[-1] = lval;
    } else {
        /*
         * Cache miss: use the immediate atom that was loaded for us under
         * PropertyCache::test.
         */
        jsid id;
        id = ATOM_TO_JSID(origAtom);

        regs.sp++;
        regs.sp[-1].setNull();
        if (lval.isObject()) {
            if (!js_GetMethod(cx, &objv.toObject(), id,
                              JS_LIKELY(!aobj->getOps()->getProperty)
                              ? JSGET_CACHE_RESULT | JSGET_NO_METHOD_BARRIER
                              : JSGET_NO_METHOD_BARRIER,
                              &rval)) {
                THROW();
            }
            regs.sp[-1] = objv;
            regs.sp[-2] = rval;
        } else {
            JS_ASSERT(!objv.toObject().getOps()->getProperty);
            if (!js_GetPropertyHelper(cx, &objv.toObject(), id,
                                      JSGET_CACHE_RESULT | JSGET_NO_METHOD_BARRIER,
                                      &rval)) {
                THROW();
            }
            regs.sp[-1] = lval;
            regs.sp[-2] = rval;
        }
    }
#if JS_HAS_NO_SUCH_METHOD
    if (JS_UNLIKELY(rval.isPrimitive()) && regs.sp[-1].isObject()) {
        regs.sp[-2].setString(origAtom);
        if (!OnUnknownMethod(cx, regs.sp - 2))
            THROW();
    }
#endif
}

void JS_FASTCALL
stubs::Iter(VMFrame &f, uint32 flags)
{
    if (!js_ValueToIterator(f.cx, flags, &f.regs.sp[-1]))
        THROW();
    JS_ASSERT(!f.regs.sp[-1].isPrimitive());
}

static void
InitPropOrMethod(VMFrame &f, JSAtom *atom, JSOp op)
{
    JSContext *cx = f.cx;
    FrameRegs &regs = f.regs;

    /* Load the property's initial value into rval. */
    JS_ASSERT(regs.sp - f.fp()->base() >= 2);
    Value rval;
    rval = regs.sp[-1];

    /* Load the object being initialized into lval/obj. */
    JSObject *obj = &regs.sp[-2].toObject();
    JS_ASSERT(obj->isNative());

    /*
     * Probe the property cache.
     *
     * We can not assume that the object created by JSOP_NEWINIT is still
     * single-threaded as the debugger can access it from other threads.
     * So check first.
     *
     * On a hit, if the cached shape has a non-default setter, it must be
     * __proto__. If shape->previous() != obj->lastProperty(), there must be a
     * repeated property name. The fast path does not handle these two cases.
     */
    PropertyCacheEntry *entry;
    JSObject *obj2;
    JSAtom *atom2;
    if (JS_PROPERTY_CACHE(cx).testForSet(cx, f.pc(), obj, &entry, &obj2, &atom2) &&
        entry->prop->hasDefaultSetter() &&
        entry->vindex == 0) {
        JS_ASSERT(obj == obj2);
        /* Fast path. Property cache hit. */
        obj->nativeSetSlotWithType(cx, entry->prop, rval);
    } else {
        PCMETER(JS_PROPERTY_CACHE(cx).inipcmisses++);

        /* Get the immediate property name into id. */
        jsid id = ATOM_TO_JSID(atom);

        uintN defineHow = (op == JSOP_INITMETHOD)
                          ? DNP_CACHE_RESULT | DNP_SET_METHOD
                          : DNP_CACHE_RESULT;
        if (JS_UNLIKELY(atom == cx->runtime->atomState.protoAtom)
            ? !js_SetPropertyHelper(cx, obj, id, defineHow, &rval, false)
            : !DefineNativeProperty(cx, obj, id, rval, NULL, NULL,
                                    JSPROP_ENUMERATE, 0, 0, defineHow)) {
            THROW();
        }
    }
}

void JS_FASTCALL
stubs::InitProp(VMFrame &f, JSAtom *atom)
{
    InitPropOrMethod(f, atom, JSOP_INITPROP);
}

void JS_FASTCALL
stubs::InitMethod(VMFrame &f, JSAtom *atom)
{
    InitPropOrMethod(f, atom, JSOP_INITMETHOD);
}

void JS_FASTCALL
stubs::IterNext(VMFrame &f, int32 offset)
{
    JS_ASSERT(f.regs.sp - offset >= f.fp()->base());
    JS_ASSERT(f.regs.sp[-offset].isObject());

    JSObject *iterobj = &f.regs.sp[-offset].toObject();
    f.regs.sp[0].setNull();
    f.regs.sp++;
    if (!js_IteratorNext(f.cx, iterobj, &f.regs.sp[-1]))
        THROW();
}

JSBool JS_FASTCALL
stubs::IterMore(VMFrame &f)
{
    JS_ASSERT(f.regs.sp - 1 >= f.fp()->base());
    JS_ASSERT(f.regs.sp[-1].isObject());

    Value v;
    JSObject *iterobj = &f.regs.sp[-1].toObject();
    if (!js_IteratorMore(f.cx, iterobj, &v))
        THROWV(JS_FALSE);

    return v.toBoolean();
}

void JS_FASTCALL
stubs::EndIter(VMFrame &f)
{
    JS_ASSERT(f.regs.sp - 1 >= f.fp()->base());
    if (!js_CloseIterator(f.cx, &f.regs.sp[-1].toObject()))
        THROW();
}

JSString * JS_FASTCALL
stubs::TypeOf(VMFrame &f)
{
    const Value &ref = f.regs.sp[-1];
    JSType type = JS_TypeOfValue(f.cx, ref);
    JSAtom *atom = f.cx->runtime->atomState.typeAtoms[type];
    return atom;
}

void JS_FASTCALL
stubs::StrictEq(VMFrame &f)
{
    const Value &rhs = f.regs.sp[-1];
    const Value &lhs = f.regs.sp[-2];
    JSBool equal;
    if (!StrictlyEqual(f.cx, lhs, rhs, &equal))
        THROW();
    f.regs.sp--;
    f.regs.sp[-1].setBoolean(equal == JS_TRUE);
}

void JS_FASTCALL
stubs::StrictNe(VMFrame &f)
{
    const Value &rhs = f.regs.sp[-1];
    const Value &lhs = f.regs.sp[-2];
    JSBool equal;
    if (!StrictlyEqual(f.cx, lhs, rhs, &equal))
        THROW();
    f.regs.sp--;
    f.regs.sp[-1].setBoolean(equal != JS_TRUE);
}

void JS_FASTCALL
stubs::Throw(VMFrame &f)
{
    JSContext *cx = f.cx;

    JS_ASSERT(!cx->isExceptionPending());
    cx->setPendingException(f.regs.sp[-1]);
    THROW();
}

JSObject * JS_FASTCALL
stubs::FlatLambda(VMFrame &f, JSFunction *fun)
{
    JSObject *obj = js_NewFlatClosure(f.cx, fun, JSOP_LAMBDA_FC, JSOP_LAMBDA_FC_LENGTH);
    if (!obj)
        THROWV(NULL);
    return obj;
}

void JS_FASTCALL
stubs::Arguments(VMFrame &f)
{
    f.regs.sp++;
    if (!js_GetArgsValue(f.cx, f.fp(), &f.regs.sp[-1]))
        THROW();
}

JSBool JS_FASTCALL
stubs::InstanceOf(VMFrame &f)
{
    JSContext *cx = f.cx;
    FrameRegs &regs = f.regs;

    const Value &rref = regs.sp[-1];
    if (rref.isPrimitive()) {
        js_ReportValueError(cx, JSMSG_BAD_INSTANCEOF_RHS,
                            -1, rref, NULL);
        THROWV(JS_FALSE);
    }
    JSObject *obj = &rref.toObject();
    const Value &lref = regs.sp[-2];
    JSBool cond = JS_FALSE;
    if (!HasInstance(cx, obj, &lref, &cond))
        THROWV(JS_FALSE);
    f.regs.sp[-2].setBoolean(cond);
    return cond;
}

void JS_FASTCALL
stubs::FastInstanceOf(VMFrame &f)
{
    const Value &lref = f.regs.sp[-1];

    if (lref.isPrimitive()) {
        /*
         * Throw a runtime error if instanceof is called on a function that
         * has a non-object as its .prototype value.
         */
        js_ReportValueError(f.cx, JSMSG_BAD_PROTOTYPE, -1, f.regs.sp[-2], NULL);
        THROW();
    }

    f.regs.sp[-3].setBoolean(js_IsDelegate(f.cx, &lref.toObject(), f.regs.sp[-3]));
}

void JS_FASTCALL
stubs::EnterBlock(VMFrame &f, JSObject *obj)
{
    FrameRegs &regs = f.regs;
#ifdef DEBUG
    StackFrame *fp = f.fp();
#endif

    JS_ASSERT(!f.regs.inlined());
    JS_ASSERT(obj->isStaticBlock());
    JS_ASSERT(fp->base() + OBJ_BLOCK_DEPTH(cx, obj) == regs.sp);
    Value *vp = regs.sp + OBJ_BLOCK_COUNT(cx, obj);
    JS_ASSERT(regs.sp < vp);
    JS_ASSERT(vp <= fp->slots() + fp->script()->nslots);
    SetValueRangeToUndefined(regs.sp, vp);
    regs.sp = vp;

#ifdef DEBUG
    JSContext *cx = f.cx;

    /*
     * The young end of fp->scopeChain() may omit blocks if we haven't closed
     * over them, but if there are any closure blocks on fp->scopeChain(), they'd
     * better be (clones of) ancestors of the block we're entering now;
     * anything else we should have popped off fp->scopeChain() when we left its
     * static scope.
     */
    JSObject *obj2 = &fp->scopeChain();
    while (obj2->isWith())
        obj2 = obj2->internalScopeChain();
    if (obj2->isBlock() &&
        obj2->getPrivate() == js_FloatingFrameIfGenerator(cx, fp)) {
        JSObject *youngestProto = obj2->getProto();
        JS_ASSERT(youngestProto->isStaticBlock());
        JSObject *parent = obj;
        while ((parent = parent->scopeChain()) != youngestProto)
            JS_ASSERT(parent);
    }
#endif
}

void JS_FASTCALL
stubs::LeaveBlock(VMFrame &f, JSObject *blockChain)
{
    JSContext *cx = f.cx;
    StackFrame *fp = f.fp();

#ifdef DEBUG
    JS_ASSERT(blockChain->isStaticBlock());
    uintN blockDepth = OBJ_BLOCK_DEPTH(cx, blockChain);

    JS_ASSERT(blockDepth <= StackDepth(fp->script()));
#endif
    /*
     * If we're about to leave the dynamic scope of a block that has been
     * cloned onto fp->scopeChain(), clear its private data, move its locals from
     * the stack into the clone, and pop it off the chain.
     */
    JSObject *obj = &fp->scopeChain();
    if (obj->getProto() == blockChain) {
        JS_ASSERT(obj->isBlock());
        if (!js_PutBlockObject(cx, JS_TRUE))
            THROW();
    }
}

void * JS_FASTCALL
stubs::LookupSwitch(VMFrame &f, jsbytecode *pc)
{
    jsbytecode *jpc = pc;
    JSScript *script = f.fp()->script();
    bool ctor = f.fp()->isConstructing();

    /* This is correct because the compiler adjusts the stack beforehand. */
    Value lval = f.regs.sp[-1];

    if (!lval.isPrimitive()) {
        void* native = script->nativeCodeForPC(ctor, pc + GET_JUMP_OFFSET(pc));
        JS_ASSERT(native);
        return native;
    }

    JS_ASSERT(pc[0] == JSOP_LOOKUPSWITCH);

    pc += JUMP_OFFSET_LEN;
    uint32 npairs = GET_UINT16(pc);
    pc += UINT16_LEN;

    JS_ASSERT(npairs);

    if (lval.isString()) {
        JSLinearString *str = lval.toString()->ensureLinear(f.cx);
        if (!str)
            THROWV(NULL);
        for (uint32 i = 1; i <= npairs; i++) {
            Value rval = script->getConst(GET_INDEX(pc));
            pc += INDEX_LEN;
            if (rval.isString()) {
                JSLinearString *rhs = &rval.toString()->asLinear();
                if (rhs == str || EqualStrings(str, rhs)) {
                    void* native = script->nativeCodeForPC(ctor,
                                                           jpc + GET_JUMP_OFFSET(pc));
                    JS_ASSERT(native);
                    return native;
                }
            }
            pc += JUMP_OFFSET_LEN;
        }
    } else if (lval.isNumber()) {
        double d = lval.toNumber();
        for (uint32 i = 1; i <= npairs; i++) {
            Value rval = script->getConst(GET_INDEX(pc));
            pc += INDEX_LEN;
            if (rval.isNumber() && d == rval.toNumber()) {
                void* native = script->nativeCodeForPC(ctor,
                                                       jpc + GET_JUMP_OFFSET(pc));
                JS_ASSERT(native);
                return native;
            }
            pc += JUMP_OFFSET_LEN;
        }
    } else {
        for (uint32 i = 1; i <= npairs; i++) {
            Value rval = script->getConst(GET_INDEX(pc));
            pc += INDEX_LEN;
            if (lval == rval) {
                void* native = script->nativeCodeForPC(ctor,
                                                       jpc + GET_JUMP_OFFSET(pc));
                JS_ASSERT(native);
                return native;
            }
            pc += JUMP_OFFSET_LEN;
        }
    }

    void* native = script->nativeCodeForPC(ctor, jpc + GET_JUMP_OFFSET(jpc));
    JS_ASSERT(native);
    return native;
}

void * JS_FASTCALL
stubs::TableSwitch(VMFrame &f, jsbytecode *origPc)
{
    jsbytecode * const originalPC = origPc;
    jsbytecode *pc = originalPC;

    JSOp op = JSOp(*originalPC);
    JS_ASSERT(op == JSOP_TABLESWITCH || op == JSOP_TABLESWITCHX);

    uint32 jumpOffset = js::analyze::GetJumpOffset(originalPC, pc);
    unsigned jumpLength = (op == JSOP_TABLESWITCHX) ? JUMPX_OFFSET_LEN : JUMP_OFFSET_LEN;
    pc += jumpLength;

    /* Note: compiler adjusts the stack beforehand. */
    Value rval = f.regs.sp[-1];

    jsint tableIdx;
    if (rval.isInt32()) {
        tableIdx = rval.toInt32();
    } else if (rval.isDouble()) {
        double d = rval.toDouble();
        if (d == 0) {
            /* Treat -0 (double) as 0. */
            tableIdx = 0;
        } else if (!JSDOUBLE_IS_INT32(d, (int32_t *)&tableIdx)) {
            goto finally;
        }
    } else {
        goto finally;
    }

    {
        jsint low = GET_JUMP_OFFSET(pc);
        pc += JUMP_OFFSET_LEN;
        jsint high = GET_JUMP_OFFSET(pc);
        pc += JUMP_OFFSET_LEN;

        tableIdx -= low;
        if ((jsuint) tableIdx < (jsuint)(high - low + 1)) {
            pc += jumpLength * tableIdx;
            uint32 candidateOffset = js::analyze::GetJumpOffset(originalPC, pc);
            if (candidateOffset)
                jumpOffset = candidateOffset;
        }
    }

finally:
    /* Provide the native address. */
    JSScript* script = f.fp()->script();
    void* native = script->nativeCodeForPC(f.fp()->isConstructing(),
                                           originalPC + jumpOffset);
    JS_ASSERT(native);
    return native;
}

void JS_FASTCALL
stubs::Pos(VMFrame &f)
{
    if (!ToNumber(f.cx, &f.regs.sp[-1]))
        THROW();
    if (!f.regs.sp[-1].isInt32())
        TypeScript::MonitorOverflow(f.cx, f.script(), f.pc());
}

void JS_FASTCALL
stubs::DelName(VMFrame &f, JSAtom *atom)
{
    jsid id = ATOM_TO_JSID(atom);
    JSObject *obj, *obj2;
    JSProperty *prop;
    if (!js_FindProperty(f.cx, id, false, &obj, &obj2, &prop))
        THROW();

    /* Strict mode code should never contain JSOP_DELNAME opcodes. */
    JS_ASSERT(!f.script()->strictModeCode);

    /* ECMA says to return true if name is undefined or inherited. */
    f.regs.sp++;
    f.regs.sp[-1] = BooleanValue(true);
    if (prop) {
        if (!obj->deleteProperty(f.cx, atom->asPropertyName(), &f.regs.sp[-1], false))
            THROW();
    }
}

template<JSBool strict>
void JS_FASTCALL
stubs::DelProp(VMFrame &f, JSAtom *atom)
{
    JSContext *cx = f.cx;

    JSObject *obj = ValueToObject(cx, &f.regs.sp[-1]);
    if (!obj)
        THROW();

    Value rval;
    if (!obj->deleteGeneric(cx, ATOM_TO_JSID(atom), &rval, strict))
        THROW();

    f.regs.sp[-1] = rval;
}

template void JS_FASTCALL stubs::DelProp<true>(VMFrame &f, JSAtom *atom);
template void JS_FASTCALL stubs::DelProp<false>(VMFrame &f, JSAtom *atom);

template<JSBool strict>
void JS_FASTCALL
stubs::DelElem(VMFrame &f)
{
    JSContext *cx = f.cx;

    JSObject *obj = ValueToObject(cx, &f.regs.sp[-2]);
    if (!obj)
        THROW();

    jsid id;
    if (!FetchElementId(f, obj, f.regs.sp[-1], id, &f.regs.sp[-1]))
        THROW();

    if (!obj->deleteGeneric(cx, id, &f.regs.sp[-2], strict))
        THROW();
}

void JS_FASTCALL
stubs::DefVarOrConst(VMFrame &f, JSAtom *atom_)
{
    JSContext *cx = f.cx;
    StackFrame *fp = f.fp();

    JSObject *obj = &fp->varObj();
    JS_ASSERT(!obj->getOps()->defineProperty);
    uintN attrs = JSPROP_ENUMERATE;
    if (!fp->isEvalFrame())
        attrs |= JSPROP_PERMANENT;

    /* Lookup id in order to check for redeclaration problems. */
    PropertyName *name = atom_->asPropertyName();
    jsid id = ATOM_TO_JSID(name);
    bool shouldDefine;
    if (JSOp(*f.pc()) == JSOP_DEFVAR) {
        /*
         * Redundant declaration of a |var|, even one for a non-writable
         * property like |undefined| in ES5, does nothing.
         */
        JSProperty *prop;
        JSObject *obj2;
        if (!obj->lookupProperty(cx, name, &obj2, &prop))
            THROW();
        shouldDefine = (!prop || obj2 != obj);
    } else {
        JS_ASSERT(JSOp(*f.pc()) == JSOP_DEFCONST);
        attrs |= JSPROP_READONLY;
        if (!CheckRedeclaration(cx, obj, id, attrs))
            THROW();

        /*
         * As attrs includes readonly, CheckRedeclaration can succeed only
         * if prop does not exist.
         */
        shouldDefine = true;
    }

    /* Bind a variable only if it's not yet defined. */
    if (shouldDefine && 
        !DefineNativeProperty(cx, obj, id, UndefinedValue(), JS_PropertyStub, JS_StrictPropertyStub,
                              attrs, 0, 0)) {
        THROW();
    }
}

void JS_FASTCALL
stubs::SetConst(VMFrame &f, JSAtom *atom)
{
    JSContext *cx = f.cx;

    JSObject *obj = &f.fp()->varObj();
    const Value &ref = f.regs.sp[-1];

    if (!obj->defineProperty(cx, atom->asPropertyName(), ref,
                             JS_PropertyStub, JS_StrictPropertyStub,
                             JSPROP_ENUMERATE | JSPROP_PERMANENT | JSPROP_READONLY)) {
        THROW();
    }
}

JSBool JS_FASTCALL
stubs::In(VMFrame &f)
{
    JSContext *cx = f.cx;

    const Value &rref = f.regs.sp[-1];
    if (!rref.isObject()) {
        js_ReportValueError(cx, JSMSG_IN_NOT_OBJECT, -1, rref, NULL);
        THROWV(JS_FALSE);
    }

    JSObject *obj = &rref.toObject();
    jsid id;
    if (!FetchElementId(f, obj, f.regs.sp[-2], id, &f.regs.sp[-2]))
        THROWV(JS_FALSE);

    JSObject *obj2;
    JSProperty *prop;
    if (!obj->lookupGeneric(cx, id, &obj2, &prop))
        THROWV(JS_FALSE);

    return !!prop;
}

template void JS_FASTCALL stubs::DelElem<true>(VMFrame &f);
template void JS_FASTCALL stubs::DelElem<false>(VMFrame &f);

void JS_FASTCALL
stubs::TypeBarrierHelper(VMFrame &f, uint32 which)
{
    JS_ASSERT(which == 0 || which == 1);

    /* The actual pushed value is at sp[0], fix up the stack. See finishBarrier. */
    Value &result = f.regs.sp[-1 - (int)which];
    result = f.regs.sp[0];

    /*
     * Break type barriers at this bytecode if we have added many objects to
     * the target already. This isn't needed if inference results for the
     * script have been destroyed, as we will reanalyze and prune type barriers
     * as they are regenerated.
     */
    if (f.script()->hasAnalysis() && f.script()->analysis()->ranInference()) {
        AutoEnterTypeInference enter(f.cx);
        f.script()->analysis()->breakTypeBarriers(f.cx, f.pc() - f.script()->code, false);
    }

    TypeScript::Monitor(f.cx, f.script(), f.pc(), result);
}

void JS_FASTCALL
stubs::StubTypeHelper(VMFrame &f, int32 which)
{
    const Value &result = f.regs.sp[which];

    if (f.script()->hasAnalysis() && f.script()->analysis()->ranInference()) {
        AutoEnterTypeInference enter(f.cx);
        f.script()->analysis()->breakTypeBarriers(f.cx, f.pc() - f.script()->code, false);
    }

    TypeScript::Monitor(f.cx, f.script(), f.pc(), result);
}

/*
 * Variant of TypeBarrierHelper for checking types after making a native call.
 * The stack is already correct, and no fixup should be performed.
 */
void JS_FASTCALL
stubs::TypeBarrierReturn(VMFrame &f, Value *vp)
{
    TypeScript::Monitor(f.cx, f.script(), f.pc(), vp[0]);
}

void JS_FASTCALL
stubs::NegZeroHelper(VMFrame &f)
{
    f.regs.sp[-1].setDouble(-0.0);
    TypeScript::MonitorOverflow(f.cx, f.script(), f.pc());
}

void JS_FASTCALL
stubs::CheckArgumentTypes(VMFrame &f)
{
    StackFrame *fp = f.fp();
    JSFunction *fun = fp->fun();
    JSScript *script = fun->script();
    RecompilationMonitor monitor(f.cx);

    {
        /* Postpone recompilations until all args have been updated. */
        types::AutoEnterTypeInference enter(f.cx);

        if (!f.fp()->isConstructing())
            TypeScript::SetThis(f.cx, script, fp->thisValue());
        for (unsigned i = 0; i < fun->nargs; i++)
            TypeScript::SetArgument(f.cx, script, i, fp->formalArg(i));
    }

    if (monitor.recompiled())
        return;

#ifdef JS_MONOIC
    ic::GenerateArgumentCheckStub(f);
#endif
}

#ifdef DEBUG
void JS_FASTCALL
stubs::AssertArgumentTypes(VMFrame &f)
{
    StackFrame *fp = f.fp();
    JSFunction *fun = fp->fun();
    JSScript *script = fun->script();

    /*
     * Don't check the type of 'this' for constructor frames, the 'this' value
     * has not been constructed yet.
     */
    if (!fp->isConstructing()) {
        Type type = GetValueType(f.cx, fp->thisValue());
        if (!TypeScript::ThisTypes(script)->hasType(type))
            TypeFailure(f.cx, "Missing type for this: %s", TypeString(type));
    }

    for (unsigned i = 0; i < fun->nargs; i++) {
        Type type = GetValueType(f.cx, fp->formalArg(i));
        if (!TypeScript::ArgTypes(script, i)->hasType(type))
            TypeFailure(f.cx, "Missing type for arg %d: %s", i, TypeString(type));
    }
}
#endif

/*
 * These two are never actually called, they just give us a place to rejoin if
 * there is an invariant failure when initially entering a loop.
 */
void JS_FASTCALL stubs::MissedBoundsCheckEntry(VMFrame &f) {}
void JS_FASTCALL stubs::MissedBoundsCheckHead(VMFrame &f) {}

void * JS_FASTCALL
stubs::InvariantFailure(VMFrame &f, void *rval)
{
    /*
     * Patch this call to the return site of the call triggering the invariant
     * failure (or a MissedBoundsCheck* function if the failure occurred on
     * initial loop entry), and trigger a recompilation which will then
     * redirect to the rejoin point for that call. We want to make things look
     * to the recompiler like we are still inside that call, and that after
     * recompilation we will return to the call's rejoin point.
     */
    void *repatchCode = f.scratch;
    JS_ASSERT(repatchCode);
    void **frameAddr = f.returnAddressLocation();
    *frameAddr = repatchCode;

    /* Recompile the outermost script, and don't hoist any bounds checks. */
    JSScript *script = f.fp()->script();
    JS_ASSERT(!script->failedBoundsCheck);
    script->failedBoundsCheck = true;

    ExpandInlineFrames(f.cx->compartment);

    Recompiler recompiler(f.cx, script);
    recompiler.recompile();

    /* Return the same value (if any) as the call triggering the invariant failure. */
    return rval;
}

void JS_FASTCALL
stubs::Exception(VMFrame &f)
{
    // Check the interrupt flag to allow interrupting deeply nested exception
    // handling.
    if (JS_THREAD_DATA(f.cx)->interruptFlags && !js_HandleExecutionInterrupt(f.cx))
        THROW();

    f.regs.sp[0] = f.cx->getPendingException();
    f.cx->clearPendingException();
}

void JS_FASTCALL
stubs::FunctionFramePrologue(VMFrame &f)
{
    if (!f.fp()->functionPrologue(f.cx))
        THROW();
}

void JS_FASTCALL
stubs::FunctionFrameEpilogue(VMFrame &f)
{
    f.fp()->functionEpilogue();
}

void JS_FASTCALL
stubs::AnyFrameEpilogue(VMFrame &f)
{
    if (f.fp()->isNonEvalFunctionFrame())
        f.fp()->functionEpilogue();
    stubs::ScriptDebugEpilogue(f);
}

template <bool Clamped>
int32 JS_FASTCALL
stubs::ConvertToTypedInt(JSContext *cx, Value *vp)
{
    JS_ASSERT(!vp->isInt32());

    if (vp->isDouble()) {
        if (Clamped)
            return js_TypedArray_uint8_clamp_double(vp->toDouble());
        return js_DoubleToECMAInt32(vp->toDouble());
    }

    if (vp->isNull() || vp->isObject() || vp->isUndefined())
        return 0;

    if (vp->isBoolean())
        return vp->toBoolean() ? 1 : 0;

    JS_ASSERT(vp->isString());

    int32 i32 = 0;
#ifdef DEBUG
    bool success = 
#endif
        StringToNumberType<jsint>(cx, vp->toString(), &i32);
    JS_ASSERT(success);

    return i32;
}

template int32 JS_FASTCALL stubs::ConvertToTypedInt<true>(JSContext *, Value *);
template int32 JS_FASTCALL stubs::ConvertToTypedInt<false>(JSContext *, Value *);

void JS_FASTCALL
stubs::ConvertToTypedFloat(JSContext *cx, Value *vp)
{
    JS_ASSERT(!vp->isDouble() && !vp->isInt32());

    if (vp->isNull()) {
        vp->setDouble(0);
    } else if (vp->isObject() || vp->isUndefined()) {
        vp->setDouble(js_NaN);
    } else if (vp->isBoolean()) {
        vp->setDouble(vp->toBoolean() ? 1 : 0);
    } else {
        JS_ASSERT(vp->isString());
        double d = 0;
#ifdef DEBUG
        bool success = 
#endif
            StringToNumberType<double>(cx, vp->toString(), &d);
        JS_ASSERT(success);
        vp->setDouble(d);
    }
}

void JS_FASTCALL
stubs::WriteBarrier(VMFrame &f, Value *addr)
{
    js::gc::MarkValueUnbarriered(f.cx->compartment->barrierTracer(), *addr, "write barrier");
}

void JS_FASTCALL
stubs::GCThingWriteBarrier(VMFrame &f, Value *addr)
{
    gc::Cell *cell = (gc::Cell *)addr->toGCThing();
    if (cell && !cell->isMarked())
        gc::MarkValueUnbarriered(f.cx->compartment->barrierTracer(), *addr, "write barrier");
}<|MERGE_RESOLUTION|>--- conflicted
+++ resolved
@@ -1498,22 +1498,7 @@
         JSAtom *atom;
         JS_PROPERTY_CACHE(cx).test(cx, f.pc(), aobj, obj2, entry, atom);
         if (!atom) {
-<<<<<<< HEAD
-            NATIVE_GET(cx, obj, obj2, entry->prop,
-                        f.fp()->hasImacropc() ? JSGET_NO_METHOD_BARRIER : JSGET_METHOD_BARRIER,
-                        &rval, return false);
-=======
-            if (entry->vword.isFunObj()) {
-                rval.setObject(entry->vword.toFunObj());
-            } else if (entry->vword.isSlot()) {
-                uint32 slot = entry->vword.toSlot();
-                rval = obj2->nativeGetSlot(slot);
-            } else {
-                JS_ASSERT(entry->vword.isShape());
-                const Shape *shape = entry->vword.toShape();
-                NATIVE_GET(cx, obj, obj2, shape, JSGET_METHOD_BARRIER, &rval, return false);
-            }
->>>>>>> 5f474ccc
+            NATIVE_GET(cx, obj, obj2, entry->prop, JSGET_METHOD_BARRIER, &rval, return false);
             break;
         }
 
