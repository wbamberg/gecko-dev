--- conflicted
+++ resolved
@@ -54,7 +54,7 @@
 namespace mjit {
 
 struct PatchableFrame {
-    JSStackFrame *fp;
+    StackFrame *fp;
     jsbytecode *pc;
     bool scriptedCall;
 };
@@ -432,7 +432,6 @@
         size_t offsetIndex;
     };
 
-<<<<<<< HEAD
     struct LoopEntry {
         uint32 pcOffset;
         Label label;
@@ -451,13 +450,6 @@
     };
 
     JSScript *outerScript;
-=======
-    StackFrame *fp;
-    JSScript *script;
-    JSObject *scopeChain;
-    JSObject *globalObj;
-    JSFunction *fun;
->>>>>>> 7b161a68
     bool isConstructing;
 
     JSObject *globalObj;
@@ -557,16 +549,8 @@
 
     friend class CompilerAllocPolicy;
   public:
-<<<<<<< HEAD
     Compiler(JSContext *cx, JSScript *outerScript, bool isConstructing,
              const Vector<PatchableFrame> *patchFrames);
-=======
-    // Special atom index used to indicate that the atom is 'length'. This
-    // follows interpreter usage in JSOP_LENGTH.
-    enum { LengthAtomIndex = uint32(-2) };
-
-    Compiler(JSContext *cx, StackFrame *fp);
->>>>>>> 7b161a68
     ~Compiler();
 
     CompileStatus compile();
