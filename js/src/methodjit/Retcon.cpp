--- conflicted
+++ resolved
@@ -131,7 +131,7 @@
     fp->setRejoin(StubRejoin(rejoin));
 
     /* :XXX: We might crash later if this fails. */
-    cx->compartment->jaegerCompartment->orphanedNativeFrames.append(fp);
+    cx->compartment->jaegerCompartment()->orphanedNativeFrames.append(fp);
 
     unsigned i;
     ic::CallICInfo *callICs = jit->callICs();
@@ -180,7 +180,7 @@
     }
 
     /* :XXX: We leak the pool if this fails. Oh well. */
-    cx->compartment->jaegerCompartment->orphanedNativePools.append(pool);
+    cx->compartment->jaegerCompartment()->orphanedNativePools.append(pool);
 
     /* Mark as stolen in case there are multiple calls on the stack. */
     pool = NULL;
@@ -294,23 +294,23 @@
 void
 ExpandInlineFrames(JSContext *cx, bool all)
 {
-    if (!cx->compartment)
+    if (!cx->compartment || !cx->compartment->hasJaegerCompartment())
         return;
 
     if (!all) {
-        VMFrame *f = cx->compartment->jaegerCompartment->activeFrame();
+        VMFrame *f = cx->compartment->jaegerCompartment()->activeFrame();
         if (f && f->regs.inlined() && cx->fp() == f->fp())
             mjit::Recompiler::expandInlineFrames(cx, f->fp(), f->regs.inlined(), NULL, f);
         return;
     }
 
-    for (VMFrame *f = cx->compartment->jaegerCompartment->activeFrame();
+    for (VMFrame *f = cx->compartment->jaegerCompartment()->activeFrame();
          f != NULL;
          f = f->previous) {
 
         if (f->regs.inlined()) {
             StackSegment &seg = cx->stack.space().containingSegment(f->fp());
-            FrameRegs &regs = seg.currentRegs();
+            FrameRegs &regs = seg.regs();
             if (regs.fp() == f->fp()) {
                 JS_ASSERT(&regs == &f->regs);
                 mjit::Recompiler::expandInlineFrames(cx, f->fp(), f->regs.inlined(), NULL, f);
@@ -385,12 +385,8 @@
 
     // Find all JIT'd stack frames to account for return addresses that will
     // need to be patched after recompilation.
-<<<<<<< HEAD
     VMFrame *nextf = NULL;
-    for (VMFrame *f = script->compartment->jaegerCompartment->activeFrame();
-=======
     for (VMFrame *f = script->compartment->jaegerCompartment()->activeFrame();
->>>>>>> eb505d30
          f != NULL;
          f = f->previous) {
 
