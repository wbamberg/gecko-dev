--- conflicted
+++ resolved
@@ -1084,13 +1084,11 @@
   : cx_(cx),
     savedOption_(savedOption)
 {
-<<<<<<< HEAD
 #ifdef JS_METHODJIT
     mjit::ExpandInlineFrames(cx->compartment, true);
 #endif
-=======
+
     LeaveTrace(cx);
->>>>>>> 3bd192e7
 
     if (StackSegment *seg = cx->stack.seg_) {
         startOnSegment(seg);
