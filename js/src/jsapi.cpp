--- conflicted
+++ resolved
@@ -4742,29 +4742,7 @@
             return NULL;
     }
 
-<<<<<<< HEAD
-    fun = js_NewFunction(cx, NULL, NULL, 0, JSFUN_INTERPRETED, obj, funAtom);
-    if (!fun)
-        goto out;
-
-    {
-        AutoObjectRooter tvr(cx, fun);
-
-        Bindings bindings(cx);
-        AutoBindingsRooter root(cx, bindings);
-        for (i = 0; i < nargs; i++) {
-            argAtom = js_Atomize(cx, argnames[i], strlen(argnames[i]));
-            if (!argAtom) {
-                fun = NULL;
-                goto out;
-            }
-=======
-    EmptyShape *emptyCallShape = EmptyShape::getEmptyCallShape(cx);
-    if (!emptyCallShape)
-        return NULL;
->>>>>>> 7995ca5f
-
-    Bindings bindings(cx, emptyCallShape);
+    Bindings bindings(cx);
     AutoBindingsRooter root(cx, bindings);
     for (uintN i = 0; i < nargs; i++) {
         uint16 dummy;
@@ -4938,41 +4916,21 @@
                                     jsval *rval, JSVersion compileVersion)
 {
     JS_THREADSAFE_ASSERT(cx->compartment != cx->runtime->atomsCompartment);
-<<<<<<< HEAD
 
     uint32 flags = TCF_COMPILE_N_GO | TCF_NEED_SCRIPT_OBJECT;
     if (!rval)
         flags |= TCF_NO_SCRIPT_RVAL;
 
     CHECK_REQUEST(cx);
+    AutoLastFrameCheck lfc(cx);
     JSScript *script = Compiler::compileScript(cx, obj, NULL, principals, flags,
-=======
-    CHECK_REQUEST(cx);
-    AutoLastFrameCheck lfc(cx);
-
-    JSScript *script = Compiler::compileScript(cx, obj, NULL, principals,
-                                               !rval
-                                               ? TCF_COMPILE_N_GO | TCF_NO_SCRIPT_RVAL
-                                               : TCF_COMPILE_N_GO,
->>>>>>> 7995ca5f
                                                chars, length, filename, lineno, compileVersion);
     if (!script)
         return false;
-<<<<<<< HEAD
-    }
 
     JS_ASSERT(script->getVersion() == compileVersion);
 
-    bool ok = Execute(cx, script, *obj, Valueify(rval));
-    LAST_FRAME_CHECKS(cx, ok);
-=======
-    JS_ASSERT(script->getVersion() == compileVersion);
-
-    bool ok = Execute(cx, script, *obj, Valueify(rval));
-    js_DestroyScript(cx, script, 5);
->>>>>>> 7995ca5f
-    return ok;
-
+    return Execute(cx, script, *obj, Valueify(rval));
 }
 
 JS_PUBLIC_API(JSBool)
