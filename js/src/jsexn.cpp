--- conflicted
+++ resolved
@@ -295,13 +295,9 @@
     stackDepth = 0;
     valueCount = 0;
     for (fp = js_GetTopStackFrame(cx); fp; fp = fp->prev()) {
-<<<<<<< HEAD
         if (fp->scopeChain().compartment() != cx->compartment)
             break;
-        if (fp->isFunctionFrame() && !fp->isEvalFrame()) {
-=======
         if (fp->isNonEvalFunctionFrame()) {
->>>>>>> f41bc421
             Value v = NullValue();
             if (checkAccess &&
                 !checkAccess(cx, &fp->callee(), callerid, JSACC_READ, &v)) {
