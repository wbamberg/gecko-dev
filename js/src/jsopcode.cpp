--- conflicted
+++ resolved
@@ -6147,13 +6147,8 @@
 
     *valuepc = NULL;
 
-<<<<<<< HEAD
-    PCStack pcstack(cx);
+    PCStack pcstack;
     if (!pcstack.init(cx, iter.script(), current))
-=======
-    PCStack pcstack;
-    if (!pcstack.init(cx, script, current))
->>>>>>> 1253d96c
         return false;
 
     if (spindex == JSDVG_SEARCH_STACK) {
