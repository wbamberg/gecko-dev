/* -*- Mode: C++; tab-width: 8; indent-tabs-mode: nil; c-basic-offset: 4 -*-
 *
 * ***** BEGIN LICENSE BLOCK *****
 * Version: MPL 1.1/GPL 2.0/LGPL 2.1
 *
 * The contents of this file are subject to the Mozilla Public License Version
 * 1.1 (the "License"); you may not use this file except in compliance with
 * the License. You may obtain a copy of the License at
 * http://www.mozilla.org/MPL/
 *
 * Software distributed under the License is distributed on an "AS IS" basis,
 * WITHOUT WARRANTY OF ANY KIND, either express or implied. See the License
 * for the specific language governing rights and limitations under the
 * License.
 *
 * The Original Code is SpiderMonkey code.
 *
 * The Initial Developer of the Original Code is
 * Mozilla Corporation.
 * Portions created by the Initial Developer are Copyright (C) 2010
 * the Initial Developer. All Rights Reserved.
 *
 * Contributor(s):
 *
 *
 * Alternatively, the contents of this file may be used under the terms of
 * either of the GNU General Public License Version 2 or later (the "GPL"),
 * or the GNU Lesser General Public License Version 2.1 or later (the "LGPL"),
 * in which case the provisions of the GPL or the LGPL are applicable instead
 * of those above. If you wish to allow use of your version of this file only
 * under the terms of either the GPL or the LGPL, and not to allow others to
 * use your version of this file under the terms of the MPL, indicate your
 * decision by deleting the provisions above and replace them with the notice
 * and other provisions required by the GPL or the LGPL. If you do not delete
 * the provisions above, a recipient may use your version of this file under
 * the terms of any one of the MPL, the GPL or the LGPL.
 *
 * ***** END LICENSE BLOCK ***** */

#include "jsgcmark.h"
#include "jsprf.h"
#include "jsscope.h"
#include "jsstr.h"

#include "jsobjinlines.h"
#include "jsscopeinlines.h"

#include "vm/String-inl.h"
#include "methodjit/MethodJIT.h"

/*
 * There are two mostly separate mark paths. The first is a fast path used
 * internally in the GC. The second is a slow path used for root marking and
 * for API consumers like the cycle collector.
 *
 * The fast path uses explicit stacks. The basic marking process during a GC is
 * that all roots are pushed on to a mark stack, and then each item on the
 * stack is scanned (possibly pushing more stuff) until the stack is empty.
 *
 * PushMarkStack pushes a GC thing onto the mark stack. In some cases (shapes
 * or strings) it eagerly marks the object rather than pushing it. Popping is
 * done by the drainMarkStack method. For each thing it pops, drainMarkStack
 * calls ScanObject (or a related function).
 *
 * Most of the marking code outside jsgcmark uses functions like MarkObject,
 * MarkString, etc. These functions check if an object is in the compartment
 * currently being GCed. If it is, they call PushMarkStack. Roots are pushed
 * this way as well as pointers traversed inside trace hooks (for things like
 * js_IteratorClass). It it always valid to call a MarkX function instead of
 * PushMarkStack, although it may be slower.
 *
 * The MarkX functions also handle non-GC object traversal. In this case, they
 * call a callback for each object visited. This is a recursive process; the
 * mark stacks are not involved. These callbacks may ask for the outgoing
 * pointers to be visited. Eventually, this leads to the MarkChildren functions
 * being called. These functions duplicate much of the functionality of
 * ScanObject, but they don't push onto an explicit stack.
 */

using namespace js;
using namespace js::gc;

namespace js {
namespace gc {

static inline void
PushMarkStack(GCMarker *gcmarker, JSXML *thing);

static inline void
PushMarkStack(GCMarker *gcmarker, JSObject *thing);

static inline void
PushMarkStack(GCMarker *gcmarker, JSFunction *thing);

static inline void
PushMarkStack(GCMarker *gcmarker, JSScript *thing);

static inline void
PushMarkStack(GCMarker *gcmarker, const Shape *thing);

static inline void
PushMarkStack(GCMarker *gcmarker, JSShortString *thing);

static inline void
PushMarkStack(GCMarker *gcmarker, JSString *thing);

static inline void
PushMarkStack(GCMarker *gcmarker, types::TypeObject *thing);

template<typename T>
static inline void
CheckMarkedThing(JSTracer *trc, T *thing)
{
    JS_ASSERT(thing);
    JS_ASSERT(trc->debugPrinter || trc->debugPrintArg);
    JS_ASSERT_IF(trc->context->runtime->gcCurrentCompartment, IS_GC_MARKING_TRACER(trc));

    JS_ASSERT(!JSAtom::isStatic(thing));
    JS_ASSERT(thing->isAligned());

    JS_ASSERT(thing->compartment());
    JS_ASSERT(thing->compartment()->rt == trc->context->runtime);
}

template<typename T>
void
Mark(JSTracer *trc, T *thing)
{
    CheckMarkedThing(trc, thing);

    JSRuntime *rt = trc->context->runtime;

    JS_OPT_ASSERT_IF(rt->gcCheckCompartment,
                     thing->compartment() == rt->gcCheckCompartment ||
                     thing->compartment() == rt->atomsCompartment);

    /*
     * Don't mark things outside a compartment if we are in a per-compartment
     * GC.
     */
    if (!rt->gcCurrentCompartment || thing->compartment() == rt->gcCurrentCompartment) {
        if (IS_GC_MARKING_TRACER(trc))
            PushMarkStack(static_cast<GCMarker *>(trc), thing);
        else
            trc->callback(trc, (void *)thing, GetGCThingTraceKind(thing));
    }

#ifdef DEBUG
    trc->debugPrinter = NULL;
    trc->debugPrintArg = NULL;
#endif
}

void
MarkString(JSTracer *trc, JSString *str)
{
    JS_ASSERT(str);
    if (str->isStaticAtom())
        return;
    Mark(trc, str);
}

void
MarkString(JSTracer *trc, JSString *str, const char *name)
{
    JS_ASSERT(str);
    JS_SET_TRACING_NAME(trc, name);
    MarkString(trc, str);
}

void
MarkObject(JSTracer *trc, JSObject &obj, const char *name)
{
    JS_ASSERT(trc);
    JS_ASSERT(&obj);
    JS_SET_TRACING_NAME(trc, name);
    Mark(trc, &obj);
}

void
MarkCrossCompartmentObject(JSTracer *trc, JSObject &obj, const char *name)
{
    JSRuntime *rt = trc->context->runtime;
    if (rt->gcCurrentCompartment && rt->gcCurrentCompartment != obj.compartment())
        return;

    MarkObject(trc, obj, name);
}

void
MarkObjectWithPrinter(JSTracer *trc, JSObject &obj, JSTraceNamePrinter printer,
		      const void *arg, size_t index)
{
    JS_ASSERT(trc);
    JS_ASSERT(&obj);
    JS_SET_TRACING_DETAILS(trc, printer, arg, index);
    Mark(trc, &obj);
}

void
MarkScript(JSTracer *trc, JSScript *script, const char *name)
{
    JS_ASSERT(trc);
    JS_ASSERT(script);
    JS_SET_TRACING_NAME(trc, name);
    Mark(trc, script);
}

void
MarkShape(JSTracer *trc, const Shape *shape, const char *name)
{
    JS_ASSERT(trc);
    JS_ASSERT(shape);
    JS_SET_TRACING_NAME(trc, name);
    Mark(trc, shape);
}

void
MarkTypeObject(JSTracer *trc, types::TypeObject *type, const char *name)
{
    JS_ASSERT(trc);
    JS_ASSERT(type);
    JS_SET_TRACING_NAME(trc, name);
    if (type == &types::emptyTypeObject)
        return;
    Mark(trc, type);

    /*
     * Mark parts of a type object skipped by ScanTypeObject. ScanTypeObject is
     * only used for marking tracers; for tracers with a callback, if we
     * reenter through JS_TraceChildren then MarkChildren will *not* skip these
     * members, and we don't need to handle them here.
     */
    if (IS_GC_MARKING_TRACER(trc)) {
        if (type->singleton)
            MarkObject(trc, *type->singleton, "type_singleton");
<<<<<<< HEAD
        if (type->interpretedFunction)
            MarkObject(trc, *type->interpretedFunction, "type_function");
=======
        if (type->functionScript)
            MarkScript(trc, type->functionScript, "functionScript");
>>>>>>> e34b9511
    }
}

#if JS_HAS_XML_SUPPORT
void
MarkXML(JSTracer *trc, JSXML *xml, const char *name)
{
    JS_ASSERT(trc);
    JS_ASSERT(xml);
    JS_SET_TRACING_NAME(trc, name);
    Mark(trc, xml);
}
#endif

void
PushMarkStack(GCMarker *gcmarker, JSXML *thing)
{
    JS_OPT_ASSERT_IF(gcmarker->context->runtime->gcCurrentCompartment,
                     thing->compartment() == gcmarker->context->runtime->gcCurrentCompartment);

    if (thing->markIfUnmarked(gcmarker->getMarkColor()))
        gcmarker->pushXML(thing);
}

void
PushMarkStack(GCMarker *gcmarker, JSObject *thing)
{
    JS_OPT_ASSERT_IF(gcmarker->context->runtime->gcCurrentCompartment,
                     thing->compartment() == gcmarker->context->runtime->gcCurrentCompartment);

    if (thing->markIfUnmarked(gcmarker->getMarkColor()))
        gcmarker->pushObject(thing);
}

void
PushMarkStack(GCMarker *gcmarker, JSFunction *thing)
{
    JS_OPT_ASSERT_IF(gcmarker->context->runtime->gcCurrentCompartment,
                     thing->compartment() == gcmarker->context->runtime->gcCurrentCompartment);

    if (thing->markIfUnmarked(gcmarker->getMarkColor()))
        gcmarker->pushObject(thing);
}

void
PushMarkStack(GCMarker *gcmarker, types::TypeObject *thing)
{
    JS_ASSERT_IF(gcmarker->context->runtime->gcCurrentCompartment,
                 thing->compartment() == gcmarker->context->runtime->gcCurrentCompartment);

    if (thing->markIfUnmarked(gcmarker->getMarkColor()))
        gcmarker->pushType(thing);
}

void
PushMarkStack(GCMarker *gcmarker, JSShortString *thing)
{
    JS_OPT_ASSERT_IF(gcmarker->context->runtime->gcCurrentCompartment,
                     thing->compartment() == gcmarker->context->runtime->gcCurrentCompartment);

    (void) thing->markIfUnmarked(gcmarker->getMarkColor());
}

void
PushMarkStack(GCMarker *gcmarker, JSScript *thing)
{
    JS_ASSERT_IF(gcmarker->context->runtime->gcCurrentCompartment,
                 thing->compartment() == gcmarker->context->runtime->gcCurrentCompartment);

    /*
     * We mark scripts directly rather than pushing on the stack as they can
     * refer to other scripts only indirectly (like via nested functions) and
     * we cannot get to deep recursion.
     */
    if (thing->markIfUnmarked(gcmarker->getMarkColor()))
        MarkChildren(gcmarker, thing);
}

static void
ScanShape(GCMarker *gcmarker, const Shape *shape);

void
PushMarkStack(GCMarker *gcmarker, const Shape *thing)
{
    JS_OPT_ASSERT_IF(gcmarker->context->runtime->gcCurrentCompartment,
                     thing->compartment() == gcmarker->context->runtime->gcCurrentCompartment);

    /* We mark shapes directly rather than pushing on the stack. */
    if (thing->markIfUnmarked(gcmarker->getMarkColor()))
        ScanShape(gcmarker, thing);
}

static void
MarkAtomRange(JSTracer *trc, size_t len, JSAtom **vec, const char *name)
{
    for (uint32 i = 0; i < len; i++) {
        if (JSAtom *atom = vec[i]) {
            JS_SET_TRACING_INDEX(trc, name, i);
            if (!atom->isStaticAtom())
                Mark(trc, atom);
        }
    }
}

void
MarkObjectRange(JSTracer *trc, size_t len, JSObject **vec, const char *name)
{
    for (uint32 i = 0; i < len; i++) {
        if (JSObject *obj = vec[i]) {
            JS_SET_TRACING_INDEX(trc, name, i);
            Mark(trc, obj);
        }
    }
}

void
MarkXMLRange(JSTracer *trc, size_t len, JSXML **vec, const char *name)
{
    for (size_t i = 0; i < len; i++) {
        if (JSXML *xml = vec[i]) {
            JS_SET_TRACING_INDEX(trc, "xml_vector", i);
            Mark(trc, xml);
        }
    }
}

void
MarkId(JSTracer *trc, jsid id)
{
    if (JSID_IS_STRING(id)) {
        JSString *str = JSID_TO_STRING(id);
        if (!str->isStaticAtom())
            Mark(trc, str);
    } else if (JS_UNLIKELY(JSID_IS_OBJECT(id))) {
        Mark(trc, JSID_TO_OBJECT(id));
    }
}

void
MarkId(JSTracer *trc, jsid id, const char *name)
{
    JS_SET_TRACING_NAME(trc, name);
    MarkId(trc, id);
}

void
MarkIdRange(JSTracer *trc, jsid *beg, jsid *end, const char *name)
{
    for (jsid *idp = beg; idp != end; ++idp) {
        JS_SET_TRACING_INDEX(trc, name, (idp - beg));
        MarkId(trc, *idp);
    }
}

void
MarkIdRange(JSTracer *trc, size_t len, jsid *vec, const char *name)
{
    MarkIdRange(trc, vec, vec + len, name);
}

void
MarkKind(JSTracer *trc, void *thing, JSGCTraceKind kind)
{
    JS_ASSERT(thing);
    JS_ASSERT(kind == GetGCThingTraceKind(thing));
    switch (kind) {
      case JSTRACE_OBJECT:
        Mark(trc, reinterpret_cast<JSObject *>(thing));
        break;
      case JSTRACE_STRING:
        MarkString(trc, reinterpret_cast<JSString *>(thing));
        break;
      case JSTRACE_SCRIPT:
        Mark(trc, static_cast<JSScript *>(thing));
        break;
      case JSTRACE_SHAPE:
        Mark(trc, reinterpret_cast<Shape *>(thing));
        break;
      case JSTRACE_TYPE_OBJECT:
        Mark(trc, reinterpret_cast<types::TypeObject *>(thing));
        break;
#if JS_HAS_XML_SUPPORT
      case JSTRACE_XML:
        Mark(trc, static_cast<JSXML *>(thing));
        break;
#endif
    }
}

/* N.B. Assumes JS_SET_TRACING_NAME/INDEX has already been called. */
void
MarkValueRaw(JSTracer *trc, const js::Value &v)
{
    if (v.isMarkable()) {
        JS_ASSERT(v.toGCThing());
        return MarkKind(trc, v.toGCThing(), v.gcKind());
    }
}

void
MarkValue(JSTracer *trc, const js::Value &v, const char *name)
{
    JS_SET_TRACING_NAME(trc, name);
    MarkValueRaw(trc, v);
}

void
MarkCrossCompartmentValue(JSTracer *trc, const js::Value &v, const char *name)
{
    if (v.isMarkable()) {
        js::gc::Cell *cell = (js::gc::Cell *)v.toGCThing();
        unsigned kind = v.gcKind();
        if (kind == JSTRACE_STRING && ((JSString *)cell)->isStaticAtom())
            return;
        JSRuntime *rt = trc->context->runtime;
        if (rt->gcCurrentCompartment && cell->compartment() != rt->gcCurrentCompartment)
            return;

        MarkValue(trc, v, name);
    }
}

void
MarkValueRange(JSTracer *trc, const Value *beg, const Value *end, const char *name)
{
    for (const Value *vp = beg; vp < end; ++vp) {
        JS_SET_TRACING_INDEX(trc, name, vp - beg);
        MarkValueRaw(trc, *vp);
    }
}

void
MarkValueRange(JSTracer *trc, size_t len, const Value *vec, const char *name)
{
    MarkValueRange(trc, vec, vec + len, name);
}

void
MarkShapeRange(JSTracer *trc, const Shape **beg, const Shape **end, const char *name)
{
    for (const Shape **sp = beg; sp < end; ++sp) {
        JS_SET_TRACING_INDEX(trc, name, sp - beg);
        MarkShape(trc, *sp, name);
    }
}

void
MarkShapeRange(JSTracer *trc, size_t len, const Shape **vec, const char *name)
{
    MarkShapeRange(trc, vec, vec + len, name);
}

/* N.B. Assumes JS_SET_TRACING_NAME/INDEX has already been called. */
void
MarkGCThing(JSTracer *trc, void *thing, JSGCTraceKind kind)
{
    if (!thing)
        return;

    MarkKind(trc, thing, kind);
}

void
MarkGCThing(JSTracer *trc, void *thing)
{
    if (!thing)
        return;
    MarkKind(trc, thing, GetGCThingTraceKind(thing));
}

void
MarkGCThing(JSTracer *trc, void *thing, const char *name)
{
    JS_SET_TRACING_NAME(trc, name);
    MarkGCThing(trc, thing);
}

void
MarkGCThing(JSTracer *trc, void *thing, const char *name, size_t index)
{
    JS_SET_TRACING_INDEX(trc, name, index);
    MarkGCThing(trc, thing);
}

void
Mark(JSTracer *trc, void *thing, JSGCTraceKind kind, const char *name)
{
    JS_ASSERT(thing);
    JS_SET_TRACING_NAME(trc, name);
    MarkKind(trc, thing, kind);
}

void
MarkRoot(JSTracer *trc, JSObject *thing, const char *name)
{
    MarkObject(trc, *thing, name);
}

void
MarkRoot(JSTracer *trc, JSString *thing, const char *name)
{
    MarkString(trc, thing, name);
}

void
MarkRoot(JSTracer *trc, JSScript *thing, const char *name)
{
    MarkScript(trc, thing, name);
}

void
MarkRoot(JSTracer *trc, const Shape *thing, const char *name)
{
    MarkShape(trc, thing, name);
}

void
MarkRoot(JSTracer *trc, types::TypeObject *thing, const char *name)
{
    MarkTypeObject(trc, thing, name);
}

void
MarkRoot(JSTracer *trc, JSXML *thing, const char *name)
{
    MarkXML(trc, thing, name);
}

static void
PrintPropertyGetterOrSetter(JSTracer *trc, char *buf, size_t bufsize)
{
    JS_ASSERT(trc->debugPrinter == PrintPropertyGetterOrSetter);
    Shape *shape = (Shape *)trc->debugPrintArg;
    jsid propid = shape->propid;
    JS_ASSERT(!JSID_IS_VOID(propid));
    const char *name = trc->debugPrintIndex ? js_setter_str : js_getter_str;

    if (JSID_IS_ATOM(propid)) {
        size_t n = PutEscapedString(buf, bufsize, JSID_TO_ATOM(propid), 0);
        if (n < bufsize)
            JS_snprintf(buf + n, bufsize - n, " %s", name);
    } else if (JSID_IS_INT(shape->propid)) {
        JS_snprintf(buf, bufsize, "%d %s", JSID_TO_INT(propid), name);
    } else {
        JS_snprintf(buf, bufsize, "<object> %s", name);
    }
}

static void
PrintPropertyMethod(JSTracer *trc, char *buf, size_t bufsize)
{
    JS_ASSERT(trc->debugPrinter == PrintPropertyMethod);
    Shape *shape = (Shape *)trc->debugPrintArg;
    jsid propid = shape->propid;
    JS_ASSERT(!JSID_IS_VOID(propid));

    JS_ASSERT(JSID_IS_ATOM(propid));
    size_t n = PutEscapedString(buf, bufsize, JSID_TO_ATOM(propid), 0);
    if (n < bufsize)
        JS_snprintf(buf + n, bufsize - n, " method");
}

static inline void
ScanValue(GCMarker *gcmarker, const Value &v)
{
    if (v.isMarkable()) {
        JSGCTraceKind kind = v.gcKind();
        if (kind == JSTRACE_STRING) {
            JSString *str = (JSString *)v.toGCThing();
            if (!str->isStaticAtom())
                PushMarkStack(gcmarker, str);
        } else {
            JS_ASSERT(kind == JSTRACE_OBJECT);
            PushMarkStack(gcmarker, (JSObject *)v.toGCThing());
        }
    }
}

static void
ScanShape(GCMarker *gcmarker, const Shape *shape)
{
restart:
    JSRuntime *rt = gcmarker->context->runtime;
    if (rt->gcRegenShapes)
        shape->shapeid = js_RegenerateShapeForGC(rt);

    if (JSID_IS_STRING(shape->propid)) {
        JSString *str = JSID_TO_STRING(shape->propid);
        if (!str->isStaticAtom())
            PushMarkStack(gcmarker, str);
    } else if (JS_UNLIKELY(JSID_IS_OBJECT(shape->propid))) {
        PushMarkStack(gcmarker, JSID_TO_OBJECT(shape->propid));
    }

    if (shape->hasGetterValue() && shape->getter())
        PushMarkStack(gcmarker, shape->getterObject());
    if (shape->hasSetterValue() && shape->setter())
        PushMarkStack(gcmarker, shape->setterObject());

    if (shape->isMethod())
        PushMarkStack(gcmarker, &shape->methodObject());

    shape = shape->previous();
    if (shape && shape->markIfUnmarked(gcmarker->getMarkColor()))
        goto restart;
}

static inline void
ScanRope(GCMarker *gcmarker, JSRope *rope)
{
    JS_OPT_ASSERT_IF(gcmarker->context->runtime->gcCurrentCompartment,
                     rope->compartment() == gcmarker->context->runtime->gcCurrentCompartment
                     || rope->compartment() == gcmarker->context->runtime->atomsCompartment);
    JS_ASSERT(rope->isMarked());

    JSString *leftChild = NULL;
    do {
        JSString *rightChild = rope->rightChild();

        if (rightChild->isRope()) {
            if (rightChild->markIfUnmarked())
                gcmarker->pushRope(&rightChild->asRope());
        } else {
            rightChild->asLinear().mark(gcmarker);
        }
        leftChild = rope->leftChild();

        if (leftChild->isLinear()) {
            leftChild->asLinear().mark(gcmarker);
            return;
        }
        rope = &leftChild->asRope();
    } while (leftChild->markIfUnmarked());
}

static inline void
PushMarkStack(GCMarker *gcmarker, JSString *str)
{
    JS_OPT_ASSERT_IF(gcmarker->context->runtime->gcCurrentCompartment,
                     str->compartment() == gcmarker->context->runtime->gcCurrentCompartment
                     || str->compartment() == gcmarker->context->runtime->atomsCompartment);

    if (str->isLinear()) {
        str->asLinear().mark(gcmarker);
    } else {
        JS_ASSERT(str->isRope());
        if (str->markIfUnmarked())
            ScanRope(gcmarker, &str->asRope());
    }
}

static const uintN LARGE_OBJECT_CHUNK_SIZE = 2048;

static void
ScanObject(GCMarker *gcmarker, JSObject *obj)
{
    if (obj->isNewborn())
        return;

    types::TypeObject *type = obj->typeFromGC();
    if (type != &types::emptyTypeObject)
        PushMarkStack(gcmarker, type);

    if (JSObject *parent = obj->getParent())
        PushMarkStack(gcmarker, parent);

    /*
     * Call the trace hook if necessary, and check for a newType on objects
     * which are not dense arrays (dense arrays have trace hooks).
     */
    Class *clasp = obj->getClass();
    if (clasp->trace) {
        if (clasp == &js_ArrayClass) {
            if (obj->getDenseArrayInitializedLength() > LARGE_OBJECT_CHUNK_SIZE) {
                if (!gcmarker->largeStack.push(LargeMarkItem(obj)))
                    clasp->trace(gcmarker, obj);
            } else {
                clasp->trace(gcmarker, obj);
            }
        } else {
            if (obj->newType)
                PushMarkStack(gcmarker, obj->newType);
            clasp->trace(gcmarker, obj);
        }
    } else {
        if (obj->newType)
            PushMarkStack(gcmarker, obj->newType);
    }

    if (obj->isNative()) {
        js::Shape *shape = obj->lastProp;
        PushMarkStack(gcmarker, shape);

        if (gcmarker->context->runtime->gcRegenShapes) {
            /* We need to regenerate our shape if hasOwnShape(). */
            uint32 newShape = shape->shapeid;
            if (obj->hasOwnShape()) {
                newShape = js_RegenerateShapeForGC(gcmarker->context->runtime);
                JS_ASSERT(newShape != shape->shapeid);
            }
            obj->objShape = newShape;
        }

        uint32 nslots = obj->slotSpan();
        JS_ASSERT(obj->slotSpan() <= obj->numSlots());
        if (nslots > LARGE_OBJECT_CHUNK_SIZE) {
            if (gcmarker->largeStack.push(LargeMarkItem(obj)))
                return;
        }

        obj->scanSlots(gcmarker);
    }
}

static bool
ScanLargeObject(GCMarker *gcmarker, LargeMarkItem &item)
{
    JSObject *obj = item.obj;

    uintN start = item.markpos;
    uintN stop;
    uint32 capacity;
    if (obj->isDenseArray()) {
        capacity = obj->getDenseArrayInitializedLength();
        stop = JS_MIN(start + LARGE_OBJECT_CHUNK_SIZE, capacity);
        for (uintN i=stop; i>start; i--)
            ScanValue(gcmarker, obj->getDenseArrayElement(i-1));
    } else {
        JS_ASSERT(obj->isNative());
        capacity = obj->slotSpan();
        stop = JS_MIN(start + LARGE_OBJECT_CHUNK_SIZE, capacity);
        for (uintN i=stop; i>start; i--)
            ScanValue(gcmarker, obj->nativeGetSlot(i-1));
    }

    if (stop == capacity)
        return true;

    item.markpos += LARGE_OBJECT_CHUNK_SIZE;
    return false;
}

void
MarkChildren(JSTracer *trc, JSObject *obj)
{
    /* If obj has no map, it must be a newborn. */
    if (obj->isNewborn())
        return;

    MarkTypeObject(trc, obj->typeFromGC(), "type");

    /* Trace universal (ops-independent) members. */
    if (!obj->isDenseArray() && obj->newType)
        MarkTypeObject(trc, obj->newType, "new_type");
    if (JSObject *parent = obj->getParent())
        MarkObject(trc, *parent, "parent");

    Class *clasp = obj->getClass();
    if (clasp->trace)
        clasp->trace(trc, obj);

    if (obj->isNative()) {
        MarkShape(trc, obj->lastProp, "shape");

        JS_ASSERT(obj->slotSpan() <= obj->numSlots());
        uint32 nslots = obj->slotSpan();
        for (uint32 i = 0; i < nslots; i++) {
            JS_SET_TRACING_DETAILS(trc, js_PrintObjectSlotName, obj, i);
            MarkValueRaw(trc, obj->nativeGetSlot(i));
        }
    }
}

void
MarkChildren(JSTracer *trc, JSString *str)
{
    if (str->isDependent()) {
        MarkString(trc, str->asDependent().base(), "base");
    } else if (str->isRope()) {
        JSRope &rope = str->asRope();
        MarkString(trc, rope.leftChild(), "left child");
        MarkString(trc, rope.rightChild(), "right child");
    }
}


void
MarkChildren(JSTracer *trc, JSScript *script)
{
    CheckScript(script, NULL);

#ifdef JS_CRASH_DIAGNOSTICS
    JSRuntime *rt = trc->context->runtime;
    JS_OPT_ASSERT_IF(rt->gcCheckCompartment, script->compartment() == rt->gcCheckCompartment);
#endif
    
    MarkAtomRange(trc, script->natoms, script->atoms, "atoms");

    if (JSScript::isValidOffset(script->objectsOffset)) {
        JSObjectArray *objarray = script->objects();
        MarkObjectRange(trc, objarray->length, objarray->vector, "objects");
    }

    if (JSScript::isValidOffset(script->regexpsOffset)) {
        JSObjectArray *objarray = script->regexps();
        MarkObjectRange(trc, objarray->length, objarray->vector, "objects");
    }

    if (JSScript::isValidOffset(script->constOffset)) {
        JSConstArray *constarray = script->consts();
        MarkValueRange(trc, constarray->length, constarray->vector, "consts");
    }

    if (!script->isCachedEval && script->u.object)
        MarkObject(trc, *script->u.object, "object");
    if (script->hasFunction)
        MarkObject(trc, *script->function(), "script_fun");

    if (IS_GC_MARKING_TRACER(trc) && script->filename)
        js_MarkScriptFilename(script->filename);

    script->bindings.trace(trc);

#ifdef JS_METHODJIT
    if (script->jitNormal)
        script->jitNormal->trace(trc);
    if (script->jitCtor)
        script->jitCtor->trace(trc);
#endif
}

void
MarkChildren(JSTracer *trc, const Shape *shape)
{
restart:
    MarkId(trc, shape->propid, "propid");

    if (shape->hasGetterValue() && shape->getter())
        MarkObjectWithPrinter(trc, *shape->getterObject(), PrintPropertyGetterOrSetter, shape, 0);
    if (shape->hasSetterValue() && shape->setter())
        MarkObjectWithPrinter(trc, *shape->setterObject(), PrintPropertyGetterOrSetter, shape, 1);

    if (shape->isMethod())
        MarkObjectWithPrinter(trc, shape->methodObject(), PrintPropertyMethod, shape, 0);

    shape = shape->previous();
    if (shape)
        goto restart;
}

static void
ScanTypeObject(GCMarker *gcmarker, types::TypeObject *type)
{
    if (!type->singleton) {
        unsigned count = type->getPropertyCount();
        for (unsigned i = 0; i < count; i++) {
            types::Property *prop = type->getProperty(i);
            if (prop && JSID_IS_STRING(prop->id)) {
                JSString *str = JSID_TO_STRING(prop->id);
                if (!str->isStaticAtom())
                    PushMarkStack(gcmarker, str);
            }
        }
    }

    if (type->emptyShapes) {
        int count = FINALIZE_OBJECT_LAST - FINALIZE_OBJECT0 + 1;
        for (int i = 0; i < count; i++) {
            if (type->emptyShapes[i])
                PushMarkStack(gcmarker, type->emptyShapes[i]);
        }
    }

    if (type->proto)
        PushMarkStack(gcmarker, type->proto);

    if (type->newScript) {
<<<<<<< HEAD
        PushMarkStack(gcmarker, type->newScript->fun);
=======
        PushMarkStack(gcmarker, type->newScript->script);
>>>>>>> e34b9511
        PushMarkStack(gcmarker, type->newScript->shape);
    }

    /*
     * Don't need to trace singleton or functionScript, an object with this
     * type must have already been traced and it will also hold a reference
     * on the script (singleton and functionScript types cannot be the newType
     * of another object). Attempts to mark type objects directly must use
     * MarkTypeObject, which will itself mark these extra bits.
     */
}

void
MarkChildren(JSTracer *trc, types::TypeObject *type)
{
    if (!type->singleton) {
        unsigned count = type->getPropertyCount();
        for (unsigned i = 0; i < count; i++) {
            types::Property *prop = type->getProperty(i);
            if (prop)
                MarkId(trc, prop->id, "type_prop");
        }
    }

    if (type->emptyShapes) {
        int count = FINALIZE_OBJECT_LAST - FINALIZE_OBJECT0 + 1;
        for (int i = 0; i < count; i++) {
            if (type->emptyShapes[i])
                MarkShape(trc, type->emptyShapes[i], "empty_shape");
        }
    }

    if (type->proto)
        MarkObject(trc, *type->proto, "type_proto");

    if (type->singleton)
        MarkObject(trc, *type->singleton, "type_singleton");

    if (type->newScript) {
<<<<<<< HEAD
        MarkObject(trc, *type->newScript->fun, "type_new_function");
        MarkShape(trc, type->newScript->shape, "type_new_shape");
    }

    if (type->interpretedFunction)
        MarkObject(trc, *type->interpretedFunction, "type_function");
=======
        MarkScript(trc, type->newScript->script, "type_new_script");
        MarkShape(trc, type->newScript->shape, "type_new_shape");
    }

    if (type->functionScript)
        MarkScript(trc, type->functionScript, "functionScript");
>>>>>>> e34b9511
}

#ifdef JS_HAS_XML_SUPPORT
void
MarkChildren(JSTracer *trc, JSXML *xml)
{
    js_TraceXML(trc, xml);
}
#endif

} /* namespace gc */

void
GCMarker::drainMarkStack()
{
    JSRuntime *rt = context->runtime;
    rt->gcCheckCompartment = rt->gcCurrentCompartment;

    while (!isMarkStackEmpty()) {
        while (!ropeStack.isEmpty())
            ScanRope(this, ropeStack.pop());

        while (!objStack.isEmpty())
            ScanObject(this, objStack.pop());

        while (!typeStack.isEmpty())
            ScanTypeObject(this, typeStack.pop());

        while (!xmlStack.isEmpty())
            MarkChildren(this, xmlStack.pop());

        if (!largeStack.isEmpty()) {
            LargeMarkItem &item = largeStack.peek();
            if (ScanLargeObject(this, item))
                largeStack.pop();
        }

        if (isMarkStackEmpty()) {
            /*
             * Mark children of things that caused too deep recursion during the above
             * tracing. Don't do this until we're done with everything else.
             */
            markDelayedChildren();
        }
    }

    rt->gcCheckCompartment = NULL;
}

} /* namespace js */

JS_PUBLIC_API(void)
JS_TraceChildren(JSTracer *trc, void *thing, uint32 kindIndex)
{
    JS_ASSERT(kindIndex <= JSTRACE_LAST);
    JSGCTraceKind kind = JSGCTraceKind(kindIndex);
    switch (kind) {
      default:
        JS_ASSERT(kind == JSTRACE_OBJECT);
	MarkChildren(trc, static_cast<JSObject *>(thing));
        break;

      case JSTRACE_STRING:
	MarkChildren(trc, static_cast<JSString *>(thing));
        break;

      case JSTRACE_SCRIPT:
	MarkChildren(trc, static_cast<JSScript *>(thing));
        break;

      case JSTRACE_SHAPE:
	MarkChildren(trc, static_cast<Shape *>(thing));
        break;

      case JSTRACE_TYPE_OBJECT:
        MarkChildren(trc, (types::TypeObject *)thing);
        break;

#if JS_HAS_XML_SUPPORT
      case JSTRACE_XML:
        MarkChildren(trc, static_cast<JSXML *>(thing));
        break;
#endif
    }
}

inline void
JSObject::scanSlots(GCMarker *gcmarker)
{
    /*
     * Scan the fixed slots and the dynamic slots separately, to avoid
     * branching inside nativeGetSlot().
     */
    JS_ASSERT(slotSpan() <= numSlots());
    unsigned i, nslots = slotSpan();
    if (slots) {
        unsigned nfixed = numFixedSlots();
        if (nslots > nfixed) {
            Value *vp = fixedSlots();
            for (i = 0; i < nfixed; i++, vp++)
                ScanValue(gcmarker, *vp);
            vp = slots;
            for (; i < nslots; i++, vp++)
                ScanValue(gcmarker, *vp);
            return;
        }
    }
    JS_ASSERT(nslots <= numFixedSlots());
    Value *vp = fixedSlots();
    for (i = 0; i < nslots; i++, vp++)
        ScanValue(gcmarker, *vp);
}<|MERGE_RESOLUTION|>--- conflicted
+++ resolved
@@ -234,13 +234,8 @@
     if (IS_GC_MARKING_TRACER(trc)) {
         if (type->singleton)
             MarkObject(trc, *type->singleton, "type_singleton");
-<<<<<<< HEAD
         if (type->interpretedFunction)
             MarkObject(trc, *type->interpretedFunction, "type_function");
-=======
-        if (type->functionScript)
-            MarkScript(trc, type->functionScript, "functionScript");
->>>>>>> e34b9511
     }
 }
 
@@ -856,13 +851,14 @@
 
     if (!script->isCachedEval && script->u.object)
         MarkObject(trc, *script->u.object, "object");
-    if (script->hasFunction)
-        MarkObject(trc, *script->function(), "script_fun");
 
     if (IS_GC_MARKING_TRACER(trc) && script->filename)
         js_MarkScriptFilename(script->filename);
 
     script->bindings.trace(trc);
+
+    if (script->types)
+        script->types->trace(trc);
 
 #ifdef JS_METHODJIT
     if (script->jitNormal)
@@ -918,11 +914,7 @@
         PushMarkStack(gcmarker, type->proto);
 
     if (type->newScript) {
-<<<<<<< HEAD
         PushMarkStack(gcmarker, type->newScript->fun);
-=======
-        PushMarkStack(gcmarker, type->newScript->script);
->>>>>>> e34b9511
         PushMarkStack(gcmarker, type->newScript->shape);
     }
 
@@ -962,21 +954,12 @@
         MarkObject(trc, *type->singleton, "type_singleton");
 
     if (type->newScript) {
-<<<<<<< HEAD
         MarkObject(trc, *type->newScript->fun, "type_new_function");
         MarkShape(trc, type->newScript->shape, "type_new_shape");
     }
 
     if (type->interpretedFunction)
         MarkObject(trc, *type->interpretedFunction, "type_function");
-=======
-        MarkScript(trc, type->newScript->script, "type_new_script");
-        MarkShape(trc, type->newScript->shape, "type_new_shape");
-    }
-
-    if (type->functionScript)
-        MarkScript(trc, type->functionScript, "functionScript");
->>>>>>> e34b9511
 }
 
 #ifdef JS_HAS_XML_SUPPORT
