--- conflicted
+++ resolved
@@ -649,21 +649,11 @@
          * the initialized capacity.
          */
         jsuint oldcap = obj->getDenseArrayCapacity();
-<<<<<<< HEAD
-        if (oldcap > newlen)
-            obj->shrinkElements(cx, newlen);
-        jsuint oldinit = obj->getDenseArrayInitializedLength();
-        if (oldinit > newlen)
-            obj->setDenseArrayInitializedLength(newlen);
-=======
         jsuint oldinit = obj->getDenseArrayInitializedLength();
         if (oldinit > newlen)
             obj->setDenseArrayInitializedLength(newlen);
         if (oldcap > newlen)
-            obj->shrinkDenseArrayElements(cx, newlen);
-        if (oldinit > newlen && !cx->typeInferenceEnabled())
-            obj->backfillDenseArrayHoles(cx);
->>>>>>> 2d26cc32
+            obj->shrinkElements(cx, newlen);
     } else if (oldlen - newlen < (1 << 24)) {
         do {
             --oldlen;
@@ -1359,27 +1349,6 @@
     MarkTypeObjectFlags(cx, this,
                         OBJECT_FLAG_NON_PACKED_ARRAY |
                         OBJECT_FLAG_NON_DENSE_ARRAY);
-<<<<<<< HEAD
-=======
-    markDenseArrayNotPacked(cx);
-
-    /*
-     * Save old map now, before calling InitScopeForObject. We'll have to undo
-     * on error. This is gross, but a better way is not obvious. Note: the
-     * exact contents of the array are not preserved on error.
-     */
-    js::Shape *oldMap = lastProp;
-
-    /* Create a native scope. */
-    gc::AllocKind kind = getAllocKind();
-    js::EmptyShape *empty = InitScopeForObject(cx, this, &SlowArrayClass,
-                                               getProto()->getNewType(cx), kind);
-    if (!empty)
-        return false;
-    setMap(empty);
-
-    backfillDenseArrayHoles(cx);
->>>>>>> 2d26cc32
 
     uint32 arrayCapacity = getDenseArrayCapacity();
     uint32 arrayInitialized = getDenseArrayInitializedLength();
@@ -1399,7 +1368,6 @@
      * on error. This is gross, but a better way is not obvious. Note: the
      * exact contents of the array are not preserved on error.
      */
-<<<<<<< HEAD
     js::Shape *oldShape = lastProperty();
 
     /* Create a native scope. */
@@ -1411,34 +1379,20 @@
     setLastPropertyInfallible(shape);
 
     /* Take ownership of the dense elements, reset to an empty dense array. */
-    Value *elems = elements;
+    HeapValue *elems = elements;
     elements = emptyObjectElements;
 
     /* Root all values in the array during conversion. */
-    AutoValueArray autoArray(cx, elems, arrayInitialized);
-=======
-    AutoValueArray autoArray(cx, Valueify(slots), arrayInitialized);
-
-    /* The initialized length is used iff this is a dense array. */
-    initializedLength() = 0;
-    JS_ASSERT(newType == NULL);
->>>>>>> 2d26cc32
+    AutoValueArray autoArray(cx, (Value *) elems, arrayInitialized);
 
     /*
      * Begin with the length property to share more of the property tree.
      * The getter/setter here will directly access the object's private value.
      */
     if (!AddLengthProperty(cx, this)) {
-<<<<<<< HEAD
         setLastPropertyInfallible(oldShape);
         cx->free_(getElementsHeader());
         elements = elems;
-=======
-        setMap(oldMap);
-        capacity = arrayCapacity;
-        initializedLength() = arrayInitialized;
-        clasp = &ArrayClass;
->>>>>>> 2d26cc32
         return false;
     }
 
@@ -1456,16 +1410,9 @@
             continue;
 
         if (!addDataProperty(cx, id, next, JSPROP_ENUMERATE)) {
-<<<<<<< HEAD
             JS_ALWAYS_TRUE(setLastProperty(cx, oldShape));
             cx->free_(getElementsHeader());
             elements = elems;
-=======
-            setMap(oldMap);
-            capacity = arrayCapacity;
-            initializedLength() = arrayInitialized;
-            clasp = &ArrayClass;
->>>>>>> 2d26cc32
             return false;
         }
 
@@ -2952,12 +2899,6 @@
             /* Steps 12(a)-(b). */
             obj->moveDenseArrayElements(targetIndex, sourceIndex, len - sourceIndex);
 
-<<<<<<< HEAD
-            /* Steps 12(c)-(d). */
-            obj->shrinkElements(cx, finalLength);
-
-=======
->>>>>>> 2d26cc32
             /*
              * Update the initialized length. Do so before shrinking so that we
              * can apply the write barrier to the old slots.
@@ -2966,7 +2907,7 @@
                 obj->setDenseArrayInitializedLength(finalLength);
 
             /* Steps 12(c)-(d). */
-            obj->shrinkDenseArrayElements(cx, finalLength);
+            obj->shrinkElements(cx, finalLength);
 
             /* Fix running enumerators for the deleted items. */
             if (!js_SuppressDeletedElements(cx, obj, finalLength, len))
