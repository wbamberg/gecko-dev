# To Trigger a clobber replace ALL of the textual description below,
# giving a bug number and a one line description of why a clobber is
# required. Modifying this file will make configure check that a
# clobber has been performed before the build can continue.
#
# MERGE NOTE: When merging two branches that require a CLOBBER, you should
#             merge both CLOBBER descriptions, to ensure that users on
#             both branches correctly see the clobber warning.
#
#                  O   <-- Users coming from both parents need to Clobber
#               /     \
#          O               O
#          |               |
#          O <-- Clobber   O  <-- Clobber
#
# Note: The description below will be part of the error message shown to users.
#
# Modifying this file will now automatically clobber the buildbot machines \o/
#
<<<<<<< HEAD
Bug 854517: Integrate valgrind into B2G builds
=======
Bug 874640 touched webidl, so Windows needs to clobber
>>>>>>> 23919fe6

clobber needed due to changes in configure.in for js engine and gecko<|MERGE_RESOLUTION|>--- conflicted
+++ resolved
@@ -17,10 +17,9 @@
 #
 # Modifying this file will now automatically clobber the buildbot machines \o/
 #
-<<<<<<< HEAD
+
 Bug 854517: Integrate valgrind into B2G builds
-=======
 Bug 874640 touched webidl, so Windows needs to clobber
->>>>>>> 23919fe6
 
-clobber needed due to changes in configure.in for js engine and gecko+Alternative to clobber is to run ./config.status from the objdir and to
+touch the CLOBBER file in the objdir.