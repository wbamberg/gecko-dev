# To Trigger a clobber replace ALL of the textual description below,
# giving a bug number and a one line description of why a clobber is
# required. Modifying this file will make configure check that a
# clobber has been performed before the build can continue.
#
# MERGE NOTE: When merging two branches that require a CLOBBER, you should
#             merge both CLOBBER descriptions, to ensure that users on
#             both branches correctly see the clobber warning.
#
#                  O   <-- Users coming from both parents need to Clobber
#               /     \
#          O               O
#          |               |
#          O <-- Clobber   O  <-- Clobber
#
# Note: The description below will be part of the error message shown to users.
#
# Modifying this file will now automatically clobber the buildbot machines \o/
#

<<<<<<< HEAD
Bug 942231 needs a clobber -- JNI wrappers need to be re-generated.
and
Bug 934646 needs a clobber -- the icon resources previously copied
into $OBJDIR/mobile/android/base/res will conflict with those in
$BRANDING_DIRECTORY/res.
=======
Bug 887836 - webidl changes require a Windows clobber.
>>>>>>> 507d58ce
<|MERGE_RESOLUTION|>--- conflicted
+++ resolved
@@ -18,12 +18,4 @@
 # Modifying this file will now automatically clobber the buildbot machines \o/
 #
 
-<<<<<<< HEAD
-Bug 942231 needs a clobber -- JNI wrappers need to be re-generated.
-and
-Bug 934646 needs a clobber -- the icon resources previously copied
-into $OBJDIR/mobile/android/base/res will conflict with those in
-$BRANDING_DIRECTORY/res.
-=======
-Bug 887836 - webidl changes require a Windows clobber.
->>>>>>> 507d58ce
+Bug 887836 - webidl changes require a Windows clobber.