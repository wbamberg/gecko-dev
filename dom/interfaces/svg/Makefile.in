#!nmake
#
# This Source Code Form is subject to the terms of the Mozilla Public
# License, v. 2.0. If a copy of the MPL was not distributed with this
# file, You can obtain one at http://mozilla.org/MPL/2.0/.


DEPTH		= @DEPTH@
topsrcdir	= @top_srcdir@
srcdir		= @srcdir@
VPATH		= @srcdir@

include $(DEPTH)/config/autoconf.mk

MODULE		= dom
<<<<<<< HEAD
=======
XPIDL_MODULE	= dom_svg

XPIDLSRCS	= \
		nsIDOMGetSVGDocument.idl \
		nsIDOMSVGAnimatedEnum.idl \
		nsIDOMSVGAnimatedInteger.idl \
		nsIDOMSVGAnimatedLength.idl \
		nsIDOMSVGAnimatedNumber.idl \
		nsIDOMSVGAnimatedRect.idl \
		nsIDOMSVGAnimatedString.idl \
		nsIDOMSVGDocument.idl \
		nsIDOMSVGElement.idl \
		nsIDOMSVGFilters.idl \
		nsIDOMSVGLength.idl \
		nsIDOMSVGNumber.idl \
		nsIDOMSVGRect.idl \
		nsIDOMSVGStringList.idl \
		nsIDOMSVGUnitTypes.idl \
		nsIDOMSVGZoomEvent.idl \
		$(NULL)

>>>>>>> 0ea14f7e
include $(topsrcdir)/config/rules.mk
<|MERGE_RESOLUTION|>--- conflicted
+++ resolved
@@ -13,28 +13,5 @@
 include $(DEPTH)/config/autoconf.mk
 
 MODULE		= dom
-<<<<<<< HEAD
-=======
-XPIDL_MODULE	= dom_svg
 
-XPIDLSRCS	= \
-		nsIDOMGetSVGDocument.idl \
-		nsIDOMSVGAnimatedEnum.idl \
-		nsIDOMSVGAnimatedInteger.idl \
-		nsIDOMSVGAnimatedLength.idl \
-		nsIDOMSVGAnimatedNumber.idl \
-		nsIDOMSVGAnimatedRect.idl \
-		nsIDOMSVGAnimatedString.idl \
-		nsIDOMSVGDocument.idl \
-		nsIDOMSVGElement.idl \
-		nsIDOMSVGFilters.idl \
-		nsIDOMSVGLength.idl \
-		nsIDOMSVGNumber.idl \
-		nsIDOMSVGRect.idl \
-		nsIDOMSVGStringList.idl \
-		nsIDOMSVGUnitTypes.idl \
-		nsIDOMSVGZoomEvent.idl \
-		$(NULL)
-
->>>>>>> 0ea14f7e
 include $(topsrcdir)/config/rules.mk
