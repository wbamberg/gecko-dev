# -*- indent-tabs-mode: nil; js-indent-level: 2 -*-
# This Source Code Form is subject to the terms of the Mozilla Public
# License, v. 2.0. If a copy of the MPL was not distributed with this
# file, You can obtain one at http://mozilla.org/MPL/2.0/.

// XXX Toolkit-specific preferences should be moved into toolkit.js

#filter substitution

#
# SYNTAX HINTS:
#
#  - Dashes are delimiters; use underscores instead.
#  - The first character after a period must be alphabetic.
#  - Computed values (e.g. 50 * 1024) don't work.
#

#ifdef XP_UNIX
#ifndef XP_MACOSX
#define UNIX_BUT_NOT_MAC
#endif
#endif

pref("browser.chromeURL","chrome://browser/content/");
pref("browser.hiddenWindowChromeURL", "chrome://browser/content/hiddenWindow.xul");

// Enables some extra Extension System Logging (can reduce performance)
pref("extensions.logging.enabled", false);

// Disables strict compatibility, making addons compatible-by-default.
pref("extensions.strictCompatibility", false);

// Specifies a minimum maxVersion an addon needs to say it's compatible with
// for it to be compatible by default.
pref("extensions.minCompatibleAppVersion", "4.0");
// Temporary preference to forcibly make themes more safe with Australis even if
// extensions.checkCompatibility=false has been set.
pref("extensions.checkCompatibility.temporaryThemeOverride_minAppVersion", "29.0a1");

pref("xpinstall.customConfirmationUI", true);

// Preferences for AMO integration
pref("extensions.getAddons.cache.enabled", true);
pref("extensions.getAddons.maxResults", 15);
pref("extensions.getAddons.get.url", "https://services.addons.mozilla.org/%LOCALE%/firefox/api/%API_VERSION%/search/guid:%IDS%?src=firefox&appOS=%OS%&appVersion=%VERSION%");
pref("extensions.getAddons.getWithPerformance.url", "https://services.addons.mozilla.org/%LOCALE%/firefox/api/%API_VERSION%/search/guid:%IDS%?src=firefox&appOS=%OS%&appVersion=%VERSION%&tMain=%TIME_MAIN%&tFirstPaint=%TIME_FIRST_PAINT%&tSessionRestored=%TIME_SESSION_RESTORED%");
pref("extensions.getAddons.search.browseURL", "https://addons.mozilla.org/%LOCALE%/firefox/search?q=%TERMS%&platform=%OS%&appver=%VERSION%");
pref("extensions.getAddons.search.url", "https://services.addons.mozilla.org/%LOCALE%/firefox/api/%API_VERSION%/search/%TERMS%/all/%MAX_RESULTS%/%OS%/%VERSION%/%COMPATIBILITY_MODE%?src=firefox");
pref("extensions.webservice.discoverURL", "https://services.addons.mozilla.org/%LOCALE%/firefox/discovery/pane/%VERSION%/%OS%/%COMPATIBILITY_MODE%");
pref("extensions.getAddons.recommended.url", "https://services.addons.mozilla.org/%LOCALE%/%APP%/api/%API_VERSION%/list/recommended/all/%MAX_RESULTS%/%OS%/%VERSION%?src=firefox");

// Blocklist preferences
pref("extensions.blocklist.enabled", true);
pref("extensions.blocklist.interval", 86400);
// Controls what level the blocklist switches from warning about items to forcibly
// blocking them.
pref("extensions.blocklist.level", 2);
pref("extensions.blocklist.url", "https://blocklist.addons.mozilla.org/blocklist/3/%APP_ID%/%APP_VERSION%/%PRODUCT%/%BUILD_ID%/%BUILD_TARGET%/%LOCALE%/%CHANNEL%/%OS_VERSION%/%DISTRIBUTION%/%DISTRIBUTION_VERSION%/%PING_COUNT%/%TOTAL_PING_COUNT%/%DAYS_SINCE_LAST_PING%/");
pref("extensions.blocklist.detailsURL", "https://www.mozilla.org/%LOCALE%/blocklist/");
pref("extensions.blocklist.itemURL", "https://blocklist.addons.mozilla.org/%LOCALE%/%APP%/blocked/%blockID%");

pref("extensions.update.autoUpdateDefault", true);

pref("extensions.hotfix.id", "firefox-hotfix@mozilla.org");
pref("extensions.hotfix.cert.checkAttributes", true);
pref("extensions.hotfix.certs.1.sha1Fingerprint", "91:53:98:0C:C1:86:DF:47:8F:35:22:9E:11:C9:A7:31:04:49:A1:AA");

// Disable add-ons that are not installed by the user in all scopes by default.
// See the SCOPE constants in AddonManager.jsm for values to use here.
pref("extensions.autoDisableScopes", 15);

// Dictionary download preference
pref("browser.dictionaries.download.url", "https://addons.mozilla.org/%LOCALE%/firefox/dictionaries/");

// At startup, should we check to see if the installation
// date is older than some threshold
pref("app.update.checkInstallTime", true);

// The number of days a binary is permitted to be old without checking is defined in
// firefox-branding.js (app.update.checkInstallTime.days)

// The minimum delay in seconds for the timer to fire.
// default=2 minutes
pref("app.update.timerMinimumDelay", 120);

// App-specific update preferences

// The interval to check for updates (app.update.interval) is defined in
// firefox-branding.js

// Alternative windowtype for an application update user interface window. When
// a window with this windowtype is open the application update service won't
// open the normal application update user interface window.
pref("app.update.altwindowtype", "Browser:About");

// Enables some extra Application Update Logging (can reduce performance)
pref("app.update.log", false);

// The number of general background check failures to allow before notifying the
// user of the failure. User initiated update checks always notify the user of
// the failure.
pref("app.update.backgroundMaxErrors", 10);

// The aus update xml certificate checks for application update are disabled on
// Windows and Mac OS X since the mar signature check are implemented on these
// platforms and is sufficient to prevent us from applying a mar that is not
// valid.
#if defined(XP_WIN) || defined(XP_MACOSX)
pref("app.update.cert.requireBuiltIn", false);
pref("app.update.cert.checkAttributes", false);
#else
// When |app.update.cert.requireBuiltIn| is true or not specified the
// final certificate and all certificates the connection is redirected to before
// the final certificate for the url specified in the |app.update.url|
// preference must be built-in.
pref("app.update.cert.requireBuiltIn", true);

// When |app.update.cert.checkAttributes| is true or not specified the
// certificate attributes specified in the |app.update.certs.| preference branch
// are checked against the certificate for the url specified by the
// |app.update.url| preference.
pref("app.update.cert.checkAttributes", true);

// The number of certificate attribute check failures to allow for background
// update checks before notifying the user of the failure. User initiated update
// checks always notify the user of the certificate attribute check failure.
pref("app.update.cert.maxErrors", 5);

// The |app.update.certs.| preference branch contains branches that are
// sequentially numbered starting at 1 that contain attribute name / value
// pairs for the certificate used by the server that hosts the update xml file
// as specified in the |app.update.url| preference. When these preferences are
// present the following conditions apply for a successful update check:
// 1. the uri scheme must be https
// 2. the preference name must exist as an attribute name on the certificate and
//    the value for the name must be the same as the value for the attribute name
//    on the certificate.
// If these conditions aren't met it will be treated the same as when there is
// no update available. This validation will not be performed when the
// |app.update.url.override| user preference has been set for testing updates or
// when the |app.update.cert.checkAttributes| preference is set to false. Also,
// the |app.update.url.override| preference should ONLY be used for testing.
// IMPORTANT! metro.js should also be updated for updates to certs.X.issuerName
// IMPORTANT! media.gmp-manager.certs.* prefs should also be updated if these
// are updated.

// Non-release builds (Nightly, Aurora, etc.) have been switched over to aus4.mozilla.org.
// This condition protects us against accidentally using it for release builds.
pref("app.update.certs.1.issuerName", "CN=DigiCert Secure Server CA,O=DigiCert Inc,C=US");
pref("app.update.certs.1.commonName", "aus4.mozilla.org");

pref("app.update.certs.2.issuerName", "CN=Thawte SSL CA,O=\"Thawte, Inc.\",C=US");
pref("app.update.certs.2.commonName", "aus4.mozilla.org");
#endif

// Whether or not app updates are enabled
pref("app.update.enabled", true);

// This preference turns on app.update.mode and allows automatic download and
// install to take place. We use a separate boolean toggle for this to make
// the UI easier to construct.
pref("app.update.auto", true);

// See chart in nsUpdateService.js source for more details
// incompatibilities are ignored by updates in Metro
pref("app.update.mode", 1);

#ifdef XP_WIN
#ifdef MOZ_METRO
// Enables update checking in the Metro environment.
// add-on incompatibilities are ignored by updates in Metro.
pref("app.update.metro.enabled", true);
#endif
#endif

// If set to true, the Update Service will present no UI for any event.
pref("app.update.silent", false);

// If set to true, the hamburger button will show badges for update events.
#ifndef RELEASE_BUILD
pref("app.update.badge", true);
#else
pref("app.update.badge", false);
#endif

// If set to true, the Update Service will apply updates in the background
// when it finishes downloading them.
pref("app.update.staging.enabled", true);

// Update service URL:
pref("app.update.url", "https://aus4.mozilla.org/update/3/%PRODUCT%/%VERSION%/%BUILD_ID%/%BUILD_TARGET%/%LOCALE%/%CHANNEL%/%OS_VERSION%/%DISTRIBUTION%/%DISTRIBUTION_VERSION%/update.xml");
// app.update.url.manual is in branding section
// app.update.url.details is in branding section

// User-settable override to app.update.url for testing purposes.
//pref("app.update.url.override", "");

// app.update.interval is in branding section
// app.update.promptWaitTime is in branding section

// Show the Update Checking/Ready UI when the user was idle for x seconds
pref("app.update.idletime", 60);

// Whether or not we show a dialog box informing the user that the update was
// successfully applied. This is off in Firefox by default since we show a 
// upgrade start page instead! Other apps may wish to show this UI, and supply
// a whatsNewURL field in their brand.properties that contains a link to a page
// which tells users what's new in this new update.
pref("app.update.showInstalledUI", false);

// 0 = suppress prompting for incompatibilities if there are updates available
//     to newer versions of installed addons that resolve them.
// 1 = suppress prompting for incompatibilities only if there are VersionInfo
//     updates available to installed addons that resolve them, not newer
//     versions.
pref("app.update.incompatible.mode", 0);

// Whether or not to attempt using the service for updates.
#ifdef MOZ_MAINTENANCE_SERVICE
pref("app.update.service.enabled", true);
#endif

// Symmetric (can be overridden by individual extensions) update preferences.
// e.g.
//  extensions.{GUID}.update.enabled
//  extensions.{GUID}.update.url
//  .. etc ..
//
pref("extensions.update.enabled", true);
pref("extensions.update.url", "https://versioncheck.addons.mozilla.org/update/VersionCheck.php?reqVersion=%REQ_VERSION%&id=%ITEM_ID%&version=%ITEM_VERSION%&maxAppVersion=%ITEM_MAXAPPVERSION%&status=%ITEM_STATUS%&appID=%APP_ID%&appVersion=%APP_VERSION%&appOS=%APP_OS%&appABI=%APP_ABI%&locale=%APP_LOCALE%&currentAppVersion=%CURRENT_APP_VERSION%&updateType=%UPDATE_TYPE%&compatMode=%COMPATIBILITY_MODE%");
pref("extensions.update.background.url", "https://versioncheck-bg.addons.mozilla.org/update/VersionCheck.php?reqVersion=%REQ_VERSION%&id=%ITEM_ID%&version=%ITEM_VERSION%&maxAppVersion=%ITEM_MAXAPPVERSION%&status=%ITEM_STATUS%&appID=%APP_ID%&appVersion=%APP_VERSION%&appOS=%APP_OS%&appABI=%APP_ABI%&locale=%APP_LOCALE%&currentAppVersion=%CURRENT_APP_VERSION%&updateType=%UPDATE_TYPE%&compatMode=%COMPATIBILITY_MODE%");
pref("extensions.update.interval", 86400);  // Check for updates to Extensions and 
                                            // Themes every day
// Non-symmetric (not shared by extensions) extension-specific [update] preferences
pref("extensions.dss.enabled", false);          // Dynamic Skin Switching                                               
pref("extensions.dss.switchPending", false);    // Non-dynamic switch pending after next
                                                // restart.

pref("extensions.{972ce4c6-7e08-4474-a285-3208198ce6fd}.name", "chrome://browser/locale/browser.properties");
pref("extensions.{972ce4c6-7e08-4474-a285-3208198ce6fd}.description", "chrome://browser/locale/browser.properties");

pref("lightweightThemes.update.enabled", true);
pref("lightweightThemes.getMoreURL", "https://addons.mozilla.org/%LOCALE%/firefox/themes");
pref("lightweightThemes.recommendedThemes", "[{\"id\":\"recommended-1\",\"homepageURL\":\"https://addons.mozilla.org/firefox/addon/a-web-browser-renaissance/\",\"headerURL\":\"resource:///chrome/browser/content/browser/defaultthemes/1.header.jpg\",\"footerURL\":\"resource:///chrome/browser/content/browser/defaultthemes/1.footer.jpg\",\"textcolor\":\"#000000\",\"accentcolor\":\"#f2d9b1\",\"iconURL\":\"resource:///chrome/browser/content/browser/defaultthemes/1.icon.jpg\",\"previewURL\":\"resource:///chrome/browser/content/browser/defaultthemes/1.preview.jpg\",\"author\":\"Sean.Martell\",\"version\":\"0\"},{\"id\":\"recommended-2\",\"homepageURL\":\"https://addons.mozilla.org/firefox/addon/space-fantasy/\",\"headerURL\":\"resource:///chrome/browser/content/browser/defaultthemes/2.header.jpg\",\"footerURL\":\"resource:///chrome/browser/content/browser/defaultthemes/2.footer.jpg\",\"textcolor\":\"#ffffff\",\"accentcolor\":\"#d9d9d9\",\"iconURL\":\"resource:///chrome/browser/content/browser/defaultthemes/2.icon.jpg\",\"previewURL\":\"resource:///chrome/browser/content/browser/defaultthemes/2.preview.jpg\",\"author\":\"fx5800p\",\"version\":\"1.0\"},{\"id\":\"recommended-3\",\"homepageURL\":\"https://addons.mozilla.org/firefox/addon/linen-light/\",\"headerURL\":\"resource:///chrome/browser/content/browser/defaultthemes/3.header.png\",\"footerURL\":\"resource:///chrome/browser/content/browser/defaultthemes/3.footer.png\",\"accentcolor\":\"#ada8a8\",\"iconURL\":\"resource:///chrome/browser/content/browser/defaultthemes/3.icon.png\",\"previewURL\":\"resource:///chrome/browser/content/browser/defaultthemes/3.preview.png\",\"author\":\"DVemer\",\"version\":\"1.0\"},{\"id\":\"recommended-4\",\"homepageURL\":\"https://addons.mozilla.org/firefox/addon/pastel-gradient/\",\"headerURL\":\"resource:///chrome/browser/content/browser/defaultthemes/4.header.png\",\"footerURL\":\"resource:///chrome/browser/content/browser/defaultthemes/4.footer.png\",\"textcolor\":\"#000000\",\"accentcolor\":\"#000000\",\"iconURL\":\"resource:///chrome/browser/content/browser/defaultthemes/4.icon.png\",\"previewURL\":\"resource:///chrome/browser/content/browser/defaultthemes/4.preview.png\",\"author\":\"darrinhenein\",\"version\":\"1.0\"},{\"id\":\"recommended-5\",\"homepageURL\":\"https://addons.mozilla.org/firefox/addon/carbon-light/\",\"headerURL\":\"resource:///chrome/browser/content/browser/defaultthemes/5.header.png\",\"footerURL\":\"resource:///chrome/browser/content/browser/defaultthemes/5.footer.png\",\"textcolor\":\"#3b3b3b\",\"accentcolor\":\"#2e2e2e\",\"iconURL\":\"resource:///chrome/browser/content/browser/defaultthemes/5.icon.jpg\",\"previewURL\":\"resource:///chrome/browser/content/browser/defaultthemes/5.preview.jpg\",\"author\":\"Jaxivo\",\"version\":\"1.0\"}]");

pref("browser.eme.ui.enabled", false);

// UI tour experience.
pref("browser.uitour.enabled", true);
pref("browser.uitour.loglevel", "Error");
pref("browser.uitour.requireSecure", true);
pref("browser.uitour.themeOrigin", "https://addons.mozilla.org/%LOCALE%/firefox/themes/");
pref("browser.uitour.url", "https://www.mozilla.org/%LOCALE%/firefox/%VERSION%/tour/");
// This is used as a regexp match against the page's URL.
pref("browser.uitour.readerViewTrigger", "^https:\/\/www\.mozilla\.org\/[^\/]+\/firefox\/reading\/start");

pref("browser.customizemode.tip0.shown", false);
pref("browser.customizemode.tip0.learnMoreUrl", "https://support.mozilla.org/1/firefox/%VERSION%/%OS%/%LOCALE%/customize");

pref("keyword.enabled", true);
pref("browser.fixup.domainwhitelist.localhost", true);

pref("general.useragent.locale", "@AB_CD@");
pref("general.skins.selectedSkin", "classic/1.0");

pref("general.smoothScroll", true);
#ifdef UNIX_BUT_NOT_MAC
pref("general.autoScroll", false);
#else
pref("general.autoScroll", true);
#endif

// At startup, check if we're the default browser and prompt user if not.
pref("browser.shell.checkDefaultBrowser", true);
pref("browser.shell.shortcutFavicons",true);

// 0 = blank, 1 = home (browser.startup.homepage), 2 = last visited page, 3 = resume previous browser session
// The behavior of option 3 is detailed at: http://wiki.mozilla.org/Session_Restore
pref("browser.startup.page",                1);
pref("browser.startup.homepage",            "chrome://branding/locale/browserconfig.properties");

pref("browser.slowStartup.notificationDisabled", false);
pref("browser.slowStartup.timeThreshold", 40000);
pref("browser.slowStartup.maxSamples", 5);

// This url, if changed, MUST continue to point to an https url. Pulling arbitrary content to inject into
// this page over http opens us up to a man-in-the-middle attack that we'd rather not face. If you are a downstream
// repackager of this code using an alternate snippet url, please keep your users safe
pref("browser.aboutHomeSnippets.updateUrl", "https://snippets.cdn.mozilla.net/%STARTPAGE_VERSION%/%NAME%/%VERSION%/%APPBUILDID%/%BUILD_TARGET%/%LOCALE%/%CHANNEL%/%OS_VERSION%/%DISTRIBUTION%/%DISTRIBUTION_VERSION%/");

pref("browser.enable_automatic_image_resizing", true);
pref("browser.casting.enabled", false);
pref("browser.chrome.site_icons", true);
pref("browser.chrome.favicons", true);
// browser.warnOnQuit == false will override all other possible prompts when quitting or restarting
pref("browser.warnOnQuit", true);
// browser.showQuitWarning specifically controls the quit warning dialog. We
// might still show the window closing dialog with showQuitWarning == false.
pref("browser.showQuitWarning", false);
pref("browser.fullscreen.autohide", true);
pref("browser.fullscreen.animateUp", 1);
pref("browser.overlink-delay", 80);

#ifdef UNIX_BUT_NOT_MAC
pref("browser.urlbar.clickSelectsAll", false);
#else
pref("browser.urlbar.clickSelectsAll", true);
#endif
#ifdef UNIX_BUT_NOT_MAC
pref("browser.urlbar.doubleClickSelectsAll", true);
#else
pref("browser.urlbar.doubleClickSelectsAll", false);
#endif

// Control autoFill behavior
pref("browser.urlbar.autoFill", true);
pref("browser.urlbar.autoFill.typed", true);

// Use the new unifiedComplete component
pref("browser.urlbar.unifiedcomplete", false);

// 0: Match anywhere (e.g., middle of words)
// 1: Match on word boundaries and then try matching anywhere
// 2: Match only on word boundaries (e.g., after / or .)
// 3: Match at the beginning of the url or title
pref("browser.urlbar.matchBehavior", 1);
pref("browser.urlbar.filter.javascript", true);

// the maximum number of results to show in autocomplete when doing richResults
pref("browser.urlbar.maxRichResults", 12);
// The amount of time (ms) to wait after the user has stopped typing
// before starting to perform autocomplete.  50 is the default set in
// autocomplete.xml.
pref("browser.urlbar.delay", 50);

// The special characters below can be typed into the urlbar to either restrict
// the search to visited history, bookmarked, tagged pages; or force a match on
// just the title text or url.
pref("browser.urlbar.restrict.history", "^");
pref("browser.urlbar.restrict.bookmark", "*");
pref("browser.urlbar.restrict.tag", "+");
pref("browser.urlbar.restrict.openpage", "%");
pref("browser.urlbar.restrict.typed", "~");
pref("browser.urlbar.match.title", "#");
pref("browser.urlbar.match.url", "@");

// The default behavior for the urlbar can be configured to use any combination
// of the match filters with each additional filter adding more results (union).
pref("browser.urlbar.suggest.history",              true);
pref("browser.urlbar.suggest.bookmark",             true);
pref("browser.urlbar.suggest.openpage",             true);

// Restrictions to current suggestions can also be applied (intersection).
// Typed suggestion works only if history is set to true.
pref("browser.urlbar.suggest.history.onlyTyped",    false);

pref("browser.urlbar.formatting.enabled", true);
pref("browser.urlbar.trimURLs", true);

pref("browser.altClickSave", false);

// Enable logging downloads operations to the Error Console.
pref("browser.download.debug", false);

// Number of milliseconds to wait for the http headers (and thus
// the Content-Disposition filename) before giving up and falling back to 
// picking a filename without that info in hand so that the user sees some
// feedback from their action.
pref("browser.download.saveLinkAsFilenameTimeout", 4000);

pref("browser.download.useDownloadDir", true);
pref("browser.download.folderList", 1);
pref("browser.download.manager.addToRecentDocs", true);
pref("browser.download.manager.resumeOnWakeDelay", 10000);

// This allows disabling the animated notifications shown by
// the Downloads Indicator when a download starts or completes.
pref("browser.download.animateNotifications", true);

// This records whether or not the panel has been shown at least once.
pref("browser.download.panel.shown", false);

#ifndef XP_MACOSX
pref("browser.helperApps.deleteTempFileOnExit", true);
#endif

// search engines URL
pref("browser.search.searchEnginesURL",      "https://addons.mozilla.org/%LOCALE%/firefox/search-engines/");

// pointer to the default engine name
pref("browser.search.defaultenginename",      "chrome://browser-region/locale/region.properties");

// Ordering of Search Engines in the Engine list. 
pref("browser.search.order.1",                "chrome://browser-region/locale/region.properties");
pref("browser.search.order.2",                "chrome://browser-region/locale/region.properties");
pref("browser.search.order.3",                "chrome://browser-region/locale/region.properties");

// Market-specific search defaults (US market only)
pref("browser.search.geoSpecificDefaults", true);
pref("browser.search.defaultenginename.US",      "data:text/plain,browser.search.defaultenginename.US=Yahoo");
pref("browser.search.order.US.1",                "data:text/plain,browser.search.order.US.1=Yahoo");
pref("browser.search.order.US.2",                "data:text/plain,browser.search.order.US.2=Google");
pref("browser.search.order.US.3",                "data:text/plain,browser.search.order.US.3=Bing");

// search bar results always open in a new tab
pref("browser.search.openintab", false);

// context menu searches open in the foreground
pref("browser.search.context.loadInBackground", false);

pref("browser.search.showOneOffButtons", true);

// comma seperated list of of engines to hide in the search panel.
pref("browser.search.hiddenOneOffs", "");

pref("browser.sessionhistory.max_entries", 50);

// Built-in default permissions.
pref("permissions.manager.defaultsUrl", "resource://app/defaults/permissions");

// handle links targeting new windows
// 1=current window/tab, 2=new window, 3=new tab in most recent window
pref("browser.link.open_newwindow", 3);

// handle external links (i.e. links opened from a different application)
// default: use browser.link.open_newwindow
// 1-3: see browser.link.open_newwindow for interpretation
pref("browser.link.open_newwindow.override.external", -1);

// 0: no restrictions - divert everything
// 1: don't divert window.open at all
// 2: don't divert window.open with features
pref("browser.link.open_newwindow.restriction", 2);

// If true, this pref causes windows opened by window.open to be forced into new
// tabs (rather than potentially opening separate windows, depending on
// window.open arguments) when the browser is in fullscreen mode.
// We set this differently on Mac because the fullscreen implementation there is
// different.
#ifdef XP_MACOSX
pref("browser.link.open_newwindow.disabled_in_fullscreen", true);
#else
pref("browser.link.open_newwindow.disabled_in_fullscreen", false);
#endif

// Tabbed browser
pref("browser.tabs.closeWindowWithLastTab", true);
pref("browser.tabs.insertRelatedAfterCurrent", true);
pref("browser.tabs.warnOnClose", true);
pref("browser.tabs.warnOnCloseOtherTabs", true);
pref("browser.tabs.warnOnOpen", true);
pref("browser.tabs.maxOpenBeforeWarn", 15);
pref("browser.tabs.loadInBackground", true);
pref("browser.tabs.opentabfor.middleclick", true);
pref("browser.tabs.loadDivertedInBackground", false);
pref("browser.tabs.loadBookmarksInBackground", false);
pref("browser.tabs.tabClipWidth", 140);
pref("browser.tabs.animate", true);
#ifdef UNIX_BUT_NOT_MAC
pref("browser.tabs.drawInTitlebar", false);
#else
pref("browser.tabs.drawInTitlebar", true);
#endif

// When tabs opened by links in other tabs via a combination of 
// browser.link.open_newwindow being set to 3 and target="_blank" etc are
// closed:
// true   return to the tab that opened this tab (its owner)
// false  return to the adjacent tab (old default)
pref("browser.tabs.selectOwnerOnClose", true);

pref("browser.ctrlTab.previews", false);

// By default, do not export HTML at shutdown.
// If true, at shutdown the bookmarks in your menu and toolbar will
// be exported as HTML to the bookmarks.html file.
pref("browser.bookmarks.autoExportHTML",          false);

// The maximum number of daily bookmark backups to 
// keep in {PROFILEDIR}/bookmarkbackups. Special values:
// -1: unlimited
//  0: no backups created (and deletes all existing backups)
pref("browser.bookmarks.max_backups",             15);

// Scripts & Windows prefs
pref("dom.disable_open_during_load",              true);
pref("javascript.options.showInConsole",          true);
#ifdef DEBUG
pref("general.warnOnAboutConfig",                 false);
#endif

// This is the pref to control the location bar, change this to true to 
// force this - this makes the origin of popup windows more obvious to avoid
// spoofing. We would rather not do it by default because it affects UE for web
// applications, but without it there isn't a really good way to prevent chrome
// spoofing, see bug 337344
pref("dom.disable_window_open_feature.location",  true);
// prevent JS from setting status messages
pref("dom.disable_window_status_change",          true);
// allow JS to move and resize existing windows
pref("dom.disable_window_move_resize",            false);
// prevent JS from monkeying with window focus, etc
pref("dom.disable_window_flip",                   true);

// Disable touch events on Desktop Firefox by default until they are properly
// supported (bug 736048)
pref("dom.w3c_touch_events.enabled",        0);

// popups.policy 1=allow,2=reject
pref("privacy.popups.policy",               1);
pref("privacy.popups.usecustom",            true);
pref("privacy.popups.showBrowserMessage",   true);

pref("privacy.item.cookies",                false);

pref("privacy.clearOnShutdown.history",     true);
pref("privacy.clearOnShutdown.formdata",    true);
pref("privacy.clearOnShutdown.passwords",   false);
pref("privacy.clearOnShutdown.downloads",   true);
pref("privacy.clearOnShutdown.cookies",     true);
pref("privacy.clearOnShutdown.cache",       true);
pref("privacy.clearOnShutdown.sessions",    true);
pref("privacy.clearOnShutdown.offlineApps", false);
pref("privacy.clearOnShutdown.siteSettings", false);
pref("privacy.clearOnShutdown.openWindows", false);

pref("privacy.cpd.history",                 true);
pref("privacy.cpd.formdata",                true);
pref("privacy.cpd.passwords",               false);
pref("privacy.cpd.downloads",               true);
pref("privacy.cpd.cookies",                 true);
pref("privacy.cpd.cache",                   true);
pref("privacy.cpd.sessions",                true);
pref("privacy.cpd.offlineApps",             false);
pref("privacy.cpd.siteSettings",            false);
pref("privacy.cpd.openWindows",             false);

// What default should we use for the time span in the sanitizer:
// 0 - Clear everything
// 1 - Last Hour
// 2 - Last 2 Hours
// 3 - Last 4 Hours
// 4 - Today
// 5 - Last 5 minutes
// 6 - Last 24 hours
pref("privacy.sanitize.timeSpan", 1);
pref("privacy.sanitize.sanitizeOnShutdown", false);

pref("privacy.sanitize.migrateFx3Prefs",    false);

pref("privacy.panicButton.enabled",         true);

pref("network.proxy.share_proxy_settings",  false); // use the same proxy settings for all protocols

// simple gestures support
pref("browser.gesture.swipe.left", "Browser:BackOrBackDuplicate");
pref("browser.gesture.swipe.right", "Browser:ForwardOrForwardDuplicate");
pref("browser.gesture.swipe.up", "cmd_scrollTop");
pref("browser.gesture.swipe.down", "cmd_scrollBottom");
#ifdef XP_MACOSX
pref("browser.gesture.pinch.latched", true);
pref("browser.gesture.pinch.threshold", 150);
#else
pref("browser.gesture.pinch.latched", false);
pref("browser.gesture.pinch.threshold", 25);
#endif
#ifdef XP_WIN
// Enabled for touch input display zoom.
pref("browser.gesture.pinch.out", "cmd_fullZoomEnlarge");
pref("browser.gesture.pinch.in", "cmd_fullZoomReduce");
pref("browser.gesture.pinch.out.shift", "cmd_fullZoomReset");
pref("browser.gesture.pinch.in.shift", "cmd_fullZoomReset");
#else
// Disabled by default due to issues with track pad input.
pref("browser.gesture.pinch.out", "");
pref("browser.gesture.pinch.in", "");
pref("browser.gesture.pinch.out.shift", "");
pref("browser.gesture.pinch.in.shift", "");
#endif
pref("browser.gesture.twist.latched", false);
pref("browser.gesture.twist.threshold", 0);
pref("browser.gesture.twist.right", "cmd_gestureRotateRight");
pref("browser.gesture.twist.left", "cmd_gestureRotateLeft");
pref("browser.gesture.twist.end", "cmd_gestureRotateEnd");
pref("browser.gesture.tap", "cmd_fullZoomReset");

pref("browser.snapshots.limit", 0);

// 0: Nothing happens
// 1: Scrolling contents
// 2: Go back or go forward, in your history
// 3: Zoom in or out.
#ifdef XP_MACOSX
// On OS X, if the wheel has one axis only, shift+wheel comes through as a
// horizontal scroll event. Thus, we can't assign anything other than normal
// scrolling to shift+wheel.
pref("mousewheel.with_alt.action", 2);
pref("mousewheel.with_shift.action", 1);
// On MacOS X, control+wheel is typically handled by system and we don't
// receive the event.  So, command key which is the main modifier key for
// acceleration is the best modifier for zoom-in/out.  However, we should keep
// the control key setting for backward compatibility.
pref("mousewheel.with_meta.action", 3); // command key on Mac
// Disable control-/meta-modified horizontal mousewheel events, since
// those are used on Mac as part of modified swipe gestures (e.g.
// Left swipe+Cmd = go back in a new tab).
pref("mousewheel.with_control.action.override_x", 0);
pref("mousewheel.with_meta.action.override_x", 0);
#else
pref("mousewheel.with_alt.action", 1);
pref("mousewheel.with_shift.action", 2);
pref("mousewheel.with_meta.action", 1); // win key on Win, Super/Hyper on Linux
#endif
pref("mousewheel.with_control.action",3);
pref("mousewheel.with_win.action", 1);

pref("browser.xul.error_pages.enabled", true);
pref("browser.xul.error_pages.expert_bad_cert", false);

// Work Offline is best manually managed by the user.
pref("network.manage-offline-status", false);

// We want to make sure mail URLs are handled externally...
pref("network.protocol-handler.external.mailto", true); // for mail
pref("network.protocol-handler.external.news", true);   // for news
pref("network.protocol-handler.external.snews", true);  // for secure news
pref("network.protocol-handler.external.nntp", true);   // also news
#ifdef XP_WIN
pref("network.protocol-handler.external.ms-windows-store", true);
#endif

// ...without warning dialogs
pref("network.protocol-handler.warn-external.mailto", false);
pref("network.protocol-handler.warn-external.news", false);
pref("network.protocol-handler.warn-external.snews", false);
pref("network.protocol-handler.warn-external.nntp", false);
#ifdef XP_WIN
pref("network.protocol-handler.warn-external.ms-windows-store", false);
#endif

// By default, all protocol handlers are exposed.  This means that
// the browser will respond to openURL commands for all URL types.
// It will also try to open link clicks inside the browser before
// failing over to the system handlers.
pref("network.protocol-handler.expose-all", true);
pref("network.protocol-handler.expose.mailto", false);
pref("network.protocol-handler.expose.news", false);
pref("network.protocol-handler.expose.snews", false);
pref("network.protocol-handler.expose.nntp", false);

pref("accessibility.typeaheadfind", false);
pref("accessibility.typeaheadfind.timeout", 5000);
pref("accessibility.typeaheadfind.linksonly", false);
pref("accessibility.typeaheadfind.flashBar", 1);

// plugin finder service url
pref("pfs.datasource.url", "https://pfs.mozilla.org/plugins/PluginFinderService.php?mimetype=%PLUGIN_MIMETYPE%&appID=%APP_ID%&appVersion=%APP_VERSION%&clientOS=%CLIENT_OS%&chromeLocale=%CHROME_LOCALE%&appRelease=%APP_RELEASE%");

pref("plugins.update.url", "https://www.mozilla.org/%LOCALE%/plugincheck/?utm_source=firefox-browser&utm_medium=firefox-browser&utm_campaign=plugincheck-update");
pref("plugins.update.notifyUser", false);

pref("plugins.click_to_play", true);
pref("plugins.testmode", false);

pref("plugin.default.state", 1);

// Plugins bundled in XPIs are enabled by default.
pref("plugin.defaultXpi.state", 2);

// Flash is enabled by default, and Java is click-to-activate by default on
// all channels.
pref("plugin.state.flash", 2);
pref("plugin.state.java", 1);

// Whitelist Requests

// Unity player, bug 979849
#ifdef XP_WIN
pref("plugin.state.npunity3d", 2);
#endif
#ifdef XP_MACOSX
pref("plugin.state.unity web player", 2);
#endif

// Cisco Jabber SDK, bug 980133
#ifdef XP_WIN
pref("plugin.state.npciscowebcommunicator", 2);
#endif
#ifdef XP_MACOSX
pref("plugin.state.ciscowebcommunicator", 2);
#endif

// McAfee Security Scanner detection plugin, bug 980772
#ifdef XP_WIN
pref("plugin.state.npmcafeemss", 2);
#endif

// Cisco VGConnect for directv.com, bug 981403 & bug 1051772
#ifdef XP_WIN
pref("plugin.state.npplayerplugin", 2);
#endif
#ifdef XP_MACOSX
pref("plugin.state.playerplugin", 2);
pref("plugin.state.playerplugin.dtv", 2);
pref("plugin.state.playerplugin.ciscodrm", 2);
pref("plugin.state.playerplugin.charter", 2);
#endif

// Cisco Jabber Client, bug 981905
#ifdef XP_WIN
pref("plugin.state.npchip", 2);
#endif
#ifdef XP_MACOSX
pref("plugin.state.cisco jabber guest plug-in", 2);
#endif

// Estonian ID-card plugin, bug 982045
#ifdef XP_WIN
pref("plugin.state.npesteid-firefox-plugin", 2);
#endif
#ifdef XP_MACOSX
pref("plugin.state.esteidfirefoxplugin", 2);
#endif
#ifdef UNIX_BUT_NOT_MAC
pref("plugin.state.npesteid-firefox-plugin", 2);
#endif

// coupons.com, bug 984441
#ifdef XP_WIN
pref("plugin.state.npmozcouponprinter", 2);
#endif
#ifdef XP_MACOSX
pref("plugin.state.couponprinter-firefox_v", 2);
#endif

// Nexus Personal BankID, bug 987056
pref("plugin.state.npbispbrowser", 2);

// Gradecam, bug 988119
#ifdef XP_WIN
pref("plugin.state.npgcplugin", 2);
#endif
#ifdef XP_MACOSX
pref("plugin.state.gcplugin", 2);
#endif

// Smart Card Plugin, bug 988781
#ifdef XP_WIN
pref("plugin.state.npwebcard", 2);
#endif

// Cisco WebEx, bug 989096
#ifdef XP_WIN
pref("plugin.state.npatgpc", 2);
#endif
#ifdef XP_MACOSX
pref("plugin.state.webex", 2);
#endif
#ifdef UNIX_BUT_NOT_MAC
pref("plugin.state.npatgpc", 2);
#endif

// Skype, bug 990067
#ifdef XP_WIN
pref("plugin.state.npskypewebplugin", 2);
#endif
#ifdef XP_MACOSX
pref("plugin.state.skypewebplugin", 2);
#endif

// Facebook video calling, bug 990068
#ifdef XP_WIN
pref("plugin.state.npfacebookvideocalling", 2);
#endif
#ifdef XP_MACOSX
pref("plugin.state.facebookvideocalling", 2);
#endif

// MS Office Lync plugin, bug 990069
#ifdef XP_WIN
pref("plugin.state.npmeetingjoinpluginoc", 2);
#endif
#ifdef XP_MACOSX
pref("plugin.state.lwaplugin", 2);
#endif

// VidyoWeb, bug 990286
#ifdef XP_WIN
pref("plugin.state.npvidyoweb", 2);
#endif
#ifdef XP_MACOSX
pref("plugin.state.npvidyoweb", 2);
pref("plugin.state.vidyoweb", 2);
#endif

// McAfee Virtual Technician, bug 981503
#ifdef XP_WIN
pref("plugin.state.npmvtplugin", 2);
#endif

// Verimatrix ViewRightWeb, bug 989872
#ifdef XP_WIN
pref("plugin.state.npviewright", 2);
#endif
#ifdef XP_MACOSX
pref("plugin.state.viewrightwebplayer", 2);
#endif

// McAfee SiteAdvisor Enterprise, bug 987057
#ifdef XP_WIN
pref("plugin.state.npmcffplg", 2);
#endif

// F5 Networks SSLVPN plugin, bug 985640
#ifdef XP_MACOSX
pref("plugin.state.f5 ssl vpn plugin", 2);
pref("plugin.state.f5 sam inspection host plugin", 2);
#endif

// Roblox Launcher Plugin, bug 1024073
#ifdef XP_WIN
pref("plugin.state.nprobloxproxy", 2);
#endif
#ifdef XP_MACOSX
pref("plugin.state.nproblox", 2);
#endif

// Box Edit, bug 1029654
#ifdef XP_WIN
pref("plugin.state.npboxedit", 2);
#endif
#ifdef XP_MACOSX
pref("plugin.state.box edit", 2);
#endif

// Nexus Personal, bug 1024965
#ifdef XP_WIN
pref("plugin.state.np_prsnl", 2);
#endif
#ifdef XP_MACOSX
pref("plugin.state.personalplugin", 2);
#endif
#ifdef UNIX_BUT_NOT_MAC
pref("plugin.state.libplugins", 2);
#endif

// Novell iPrint Client, bug 1036693
#ifdef XP_WIN
pref("plugin.state.npnipp", 2);
pref("plugin.state.npnisp", 2);
#endif
#ifdef XP_MACOSX
pref("plugin.state.iprint", 2);
#endif

#ifdef XP_MACOSX
pref("browser.preferences.animateFadeIn", true);
#else
pref("browser.preferences.animateFadeIn", false);
#endif

#ifdef XP_WIN
pref("browser.preferences.instantApply", false);
#else
pref("browser.preferences.instantApply", true);
#endif

// Toggles between the two Preferences implementations, pop-up window and in-content
pref("browser.preferences.inContent", true);

pref("browser.download.show_plugins_in_list", true);
pref("browser.download.hide_plugins_without_extensions", true);

// Backspace and Shift+Backspace behavior
// 0 goes Back/Forward
// 1 act like PgUp/PgDown
// 2 and other values, nothing
#ifdef UNIX_BUT_NOT_MAC
pref("browser.backspace_action", 2);
#else
pref("browser.backspace_action", 0);
#endif

// this will automatically enable inline spellchecking (if it is available) for
// editable elements in HTML
// 0 = spellcheck nothing
// 1 = check multi-line controls [default]
// 2 = check multi/single line controls
pref("layout.spellcheckDefault", 1);

pref("browser.send_pings", false);

/* initial web feed readers list */
pref("browser.contentHandlers.types.0.title", "chrome://browser-region/locale/region.properties");
pref("browser.contentHandlers.types.0.uri", "chrome://browser-region/locale/region.properties");
pref("browser.contentHandlers.types.0.type", "application/vnd.mozilla.maybe.feed");
pref("browser.contentHandlers.types.1.title", "chrome://browser-region/locale/region.properties");
pref("browser.contentHandlers.types.1.uri", "chrome://browser-region/locale/region.properties");
pref("browser.contentHandlers.types.1.type", "application/vnd.mozilla.maybe.feed");
pref("browser.contentHandlers.types.2.title", "chrome://browser-region/locale/region.properties");
pref("browser.contentHandlers.types.2.uri", "chrome://browser-region/locale/region.properties");
pref("browser.contentHandlers.types.2.type", "application/vnd.mozilla.maybe.feed");
pref("browser.contentHandlers.types.3.title", "chrome://browser-region/locale/region.properties");
pref("browser.contentHandlers.types.3.uri", "chrome://browser-region/locale/region.properties");
pref("browser.contentHandlers.types.3.type", "application/vnd.mozilla.maybe.feed");
pref("browser.contentHandlers.types.4.title", "chrome://browser-region/locale/region.properties");
pref("browser.contentHandlers.types.4.uri", "chrome://browser-region/locale/region.properties");
pref("browser.contentHandlers.types.4.type", "application/vnd.mozilla.maybe.feed");
pref("browser.contentHandlers.types.5.title", "chrome://browser-region/locale/region.properties");
pref("browser.contentHandlers.types.5.uri", "chrome://browser-region/locale/region.properties");
pref("browser.contentHandlers.types.5.type", "application/vnd.mozilla.maybe.feed");

pref("browser.feeds.handler", "ask");
pref("browser.videoFeeds.handler", "ask");
pref("browser.audioFeeds.handler", "ask");

// At startup, if the handler service notices that the version number in the
// region.properties file is newer than the version number in the handler
// service datastore, it will add any new handlers it finds in the prefs (as
// seeded by this file) to its datastore.  
pref("gecko.handlerService.defaultHandlersVersion", "chrome://browser-region/locale/region.properties");

// The default set of web-based protocol handlers shown in the application
// selection dialog for webcal: ; I've arbitrarily picked 4 default handlers
// per protocol, but if some locale wants more than that (or defaults for some
// protocol not currently listed here), we should go ahead and add those.

// webcal
pref("gecko.handlerService.schemes.webcal.0.name", "chrome://browser-region/locale/region.properties");
pref("gecko.handlerService.schemes.webcal.0.uriTemplate", "chrome://browser-region/locale/region.properties");
pref("gecko.handlerService.schemes.webcal.1.name", "chrome://browser-region/locale/region.properties");
pref("gecko.handlerService.schemes.webcal.1.uriTemplate", "chrome://browser-region/locale/region.properties");
pref("gecko.handlerService.schemes.webcal.2.name", "chrome://browser-region/locale/region.properties");
pref("gecko.handlerService.schemes.webcal.2.uriTemplate", "chrome://browser-region/locale/region.properties");
pref("gecko.handlerService.schemes.webcal.3.name", "chrome://browser-region/locale/region.properties");
pref("gecko.handlerService.schemes.webcal.3.uriTemplate", "chrome://browser-region/locale/region.properties");

// mailto
pref("gecko.handlerService.schemes.mailto.0.name", "chrome://browser-region/locale/region.properties");
pref("gecko.handlerService.schemes.mailto.0.uriTemplate", "chrome://browser-region/locale/region.properties");
pref("gecko.handlerService.schemes.mailto.1.name", "chrome://browser-region/locale/region.properties");
pref("gecko.handlerService.schemes.mailto.1.uriTemplate", "chrome://browser-region/locale/region.properties");
pref("gecko.handlerService.schemes.mailto.2.name", "chrome://browser-region/locale/region.properties");
pref("gecko.handlerService.schemes.mailto.2.uriTemplate", "chrome://browser-region/locale/region.properties");
pref("gecko.handlerService.schemes.mailto.3.name", "chrome://browser-region/locale/region.properties");
pref("gecko.handlerService.schemes.mailto.3.uriTemplate", "chrome://browser-region/locale/region.properties");

// irc
pref("gecko.handlerService.schemes.irc.0.name", "chrome://browser-region/locale/region.properties");
pref("gecko.handlerService.schemes.irc.0.uriTemplate", "chrome://browser-region/locale/region.properties");
pref("gecko.handlerService.schemes.irc.1.name", "chrome://browser-region/locale/region.properties");
pref("gecko.handlerService.schemes.irc.1.uriTemplate", "chrome://browser-region/locale/region.properties");
pref("gecko.handlerService.schemes.irc.2.name", "chrome://browser-region/locale/region.properties");
pref("gecko.handlerService.schemes.irc.2.uriTemplate", "chrome://browser-region/locale/region.properties");
pref("gecko.handlerService.schemes.irc.3.name", "chrome://browser-region/locale/region.properties");
pref("gecko.handlerService.schemes.irc.3.uriTemplate", "chrome://browser-region/locale/region.properties");

// ircs
pref("gecko.handlerService.schemes.ircs.0.name", "chrome://browser-region/locale/region.properties");
pref("gecko.handlerService.schemes.ircs.0.uriTemplate", "chrome://browser-region/locale/region.properties");
pref("gecko.handlerService.schemes.ircs.1.name", "chrome://browser-region/locale/region.properties");
pref("gecko.handlerService.schemes.ircs.1.uriTemplate", "chrome://browser-region/locale/region.properties");
pref("gecko.handlerService.schemes.ircs.2.name", "chrome://browser-region/locale/region.properties");
pref("gecko.handlerService.schemes.ircs.2.uriTemplate", "chrome://browser-region/locale/region.properties");
pref("gecko.handlerService.schemes.ircs.3.name", "chrome://browser-region/locale/region.properties");
pref("gecko.handlerService.schemes.ircs.3.uriTemplate", "chrome://browser-region/locale/region.properties");

// By default, we don't want protocol/content handlers to be registered from a different host, see bug 402287
pref("gecko.handlerService.allowRegisterFromDifferentHost", false);

#ifdef MOZ_SAFE_BROWSING
pref("browser.safebrowsing.enabled", true);
pref("browser.safebrowsing.malware.enabled", true);
pref("browser.safebrowsing.downloads.enabled", true);
pref("browser.safebrowsing.downloads.remote.enabled", true);
pref("browser.safebrowsing.debug", false);

pref("browser.safebrowsing.updateURL", "https://safebrowsing.google.com/safebrowsing/downloads?client=SAFEBROWSING_ID&appver=%VERSION%&pver=2.2&key=%GOOGLE_API_KEY%");
pref("browser.safebrowsing.gethashURL", "https://safebrowsing.google.com/safebrowsing/gethash?client=SAFEBROWSING_ID&appver=%VERSION%&pver=2.2");
pref("browser.safebrowsing.reportURL", "https://safebrowsing.google.com/safebrowsing/report?");
pref("browser.safebrowsing.reportGenericURL", "http://%LOCALE%.phish-generic.mozilla.com/?hl=%LOCALE%");
pref("browser.safebrowsing.reportErrorURL", "http://%LOCALE%.phish-error.mozilla.com/?hl=%LOCALE%");
pref("browser.safebrowsing.reportPhishURL", "http://%LOCALE%.phish-report.mozilla.com/?hl=%LOCALE%");
pref("browser.safebrowsing.reportMalwareURL", "http://%LOCALE%.malware-report.mozilla.com/?hl=%LOCALE%");
pref("browser.safebrowsing.reportMalwareErrorURL", "http://%LOCALE%.malware-error.mozilla.com/?hl=%LOCALE%");

pref("browser.safebrowsing.malware.reportURL", "https://safebrowsing.google.com/safebrowsing/diagnostic?client=%NAME%&hl=%LOCALE%&site=");

pref("browser.safebrowsing.appRepURL", "https://sb-ssl.google.com/safebrowsing/clientreport/download?key=%GOOGLE_API_KEY%");

#ifdef MOZILLA_OFFICIAL
// Normally the "client ID" sent in updates is appinfo.name, but for
// official Firefox releases from Mozilla we use a special identifier.
pref("browser.safebrowsing.id", "navclient-auto-ffox");
#endif

// Name of the about: page contributed by safebrowsing to handle display of error
// pages on phishing/malware hits.  (bug 399233)
pref("urlclassifier.alternate_error_page", "blocked");

// The number of random entries to send with a gethash request.
pref("urlclassifier.gethashnoise", 4);

// Gethash timeout for Safebrowsing.
pref("urlclassifier.gethash.timeout_ms", 5000);

// If an urlclassifier table has not been updated in this number of seconds,
// a gethash request will be forced to check that the result is still in
// the database.
pref("urlclassifier.max-complete-age", 2700);
// Tables for application reputation.
pref("urlclassifier.downloadBlockTable", "goog-badbinurl-shavar");
#ifdef XP_WIN
// Only download the whitelist on Windows, since the whitelist is
// only useful for suppressing remote lookups for signed binaries which we can
// only verify on Windows (Bug 974579). Other platforms always do remote lookups.
pref("urlclassifier.downloadAllowTable", "goog-downloadwhite-digest256");
#endif
#endif

pref("browser.geolocation.warning.infoURL", "https://www.mozilla.org/%LOCALE%/firefox/geolocation/");
pref("browser.push.warning.infoURL", "https://www.mozilla.org/%LOCALE%/firefox/push/");

pref("browser.EULA.version", 3);
pref("browser.rights.version", 3);
pref("browser.rights.3.shown", false);

#ifdef DEBUG
// Don't show the about:rights notification in debug builds.
pref("browser.rights.override", true);
#endif

pref("browser.selfsupport.url", "https://self-repair.mozilla.org/%LOCALE%/repair");

pref("browser.sessionstore.resume_from_crash", true);
pref("browser.sessionstore.resume_session_once", false);

// minimal interval between two save operations in milliseconds
pref("browser.sessionstore.interval", 15000);
// on which sites to save text data, POSTDATA and cookies
// 0 = everywhere, 1 = unencrypted sites, 2 = nowhere
pref("browser.sessionstore.privacy_level", 0);
// the same as browser.sessionstore.privacy_level, but for saving deferred session data
pref("browser.sessionstore.privacy_level_deferred", 1);
// how many tabs can be reopened (per window)
pref("browser.sessionstore.max_tabs_undo", 10);
// how many windows can be reopened (per session) - on non-OS X platforms this
// pref may be ignored when dealing with pop-up windows to ensure proper startup
pref("browser.sessionstore.max_windows_undo", 3);
// number of crashes that can occur before the about:sessionrestore page is displayed
// (this pref has no effect if more than 6 hours have passed since the last crash)
pref("browser.sessionstore.max_resumed_crashes", 1);
// number of back button session history entries to restore (-1 = all of them)
pref("browser.sessionstore.max_serialize_back", 10);
// number of forward button session history entries to restore (-1 = all of them)
pref("browser.sessionstore.max_serialize_forward", -1);
// restore_on_demand overrides MAX_CONCURRENT_TAB_RESTORES (sessionstore constant)
// and restore_hidden_tabs. When true, tabs will not be restored until they are
// focused (also applies to tabs that aren't visible). When false, the values
// for MAX_CONCURRENT_TAB_RESTORES and restore_hidden_tabs are respected.
// Selected tabs are always restored regardless of this pref.
pref("browser.sessionstore.restore_on_demand", true);
// Whether to automatically restore hidden tabs (i.e., tabs in other tab groups) or not
pref("browser.sessionstore.restore_hidden_tabs", false);
// If restore_on_demand is set, pinned tabs are restored on startup by default.
// When set to true, this pref overrides that behavior, and pinned tabs will only
// be restored when they are focused.
pref("browser.sessionstore.restore_pinned_tabs_on_demand", false);
// The version at which we performed the latest upgrade backup
pref("browser.sessionstore.upgradeBackup.latestBuildID", "");
// How many upgrade backups should be kept
pref("browser.sessionstore.upgradeBackup.maxUpgradeBackups", 3);
// End-users should not run sessionstore in debug mode
pref("browser.sessionstore.debug", false);
// Forget closed windows/tabs after two weeks
pref("browser.sessionstore.cleanup.forget_closed_after", 1209600000);

// allow META refresh by default
pref("accessibility.blockautorefresh", false);

// Whether history is enabled or not.
pref("places.history.enabled", true);

// the (maximum) number of the recent visits to sample
// when calculating frecency
pref("places.frecency.numVisits", 10);

// buckets (in days) for frecency calculation
pref("places.frecency.firstBucketCutoff", 4);
pref("places.frecency.secondBucketCutoff", 14);
pref("places.frecency.thirdBucketCutoff", 31);
pref("places.frecency.fourthBucketCutoff", 90);

// weights for buckets for frecency calculations
pref("places.frecency.firstBucketWeight", 100);
pref("places.frecency.secondBucketWeight", 70);
pref("places.frecency.thirdBucketWeight", 50);
pref("places.frecency.fourthBucketWeight", 30);
pref("places.frecency.defaultBucketWeight", 10);

// bonus (in percent) for visit transition types for frecency calculations
pref("places.frecency.embedVisitBonus", 0);
pref("places.frecency.framedLinkVisitBonus", 0);
pref("places.frecency.linkVisitBonus", 100);
pref("places.frecency.typedVisitBonus", 2000);
pref("places.frecency.bookmarkVisitBonus", 75);
pref("places.frecency.downloadVisitBonus", 0);
pref("places.frecency.permRedirectVisitBonus", 0);
pref("places.frecency.tempRedirectVisitBonus", 0);
pref("places.frecency.defaultVisitBonus", 0);

// bonus (in percent) for place types for frecency calculations
pref("places.frecency.unvisitedBookmarkBonus", 140);
pref("places.frecency.unvisitedTypedBonus", 200);

// Controls behavior of the "Add Exception" dialog launched from SSL error pages
// 0 - don't pre-populate anything
// 1 - pre-populate site URL, but don't fetch certificate
// 2 - pre-populate site URL and pre-fetch certificate
pref("browser.ssl_override_behavior", 2);

// True if the user should be prompted when a web application supports
// offline apps.
pref("browser.offline-apps.notify", true);

// if true, use full page zoom instead of text zoom
pref("browser.zoom.full", true);

// Whether or not to save and restore zoom levels on a per-site basis.
pref("browser.zoom.siteSpecific", true);

// Whether or not to update background tabs to the current zoom level.
pref("browser.zoom.updateBackgroundTabs", true);

// The breakpad report server to link to in about:crashes
pref("breakpad.reportURL", "https://crash-stats.mozilla.com/report/index/");

// URL for "Learn More" for Crash Reporter
pref("toolkit.crashreporter.infoURL",
     "https://www.mozilla.org/legal/privacy/firefox.html#crash-reporter");

// base URL for web-based support pages
pref("app.support.baseURL", "https://support.mozilla.org/1/firefox/%VERSION%/%OS%/%LOCALE%/");

// base url for web-based feedback pages
#ifdef MOZ_DEV_EDITION
pref("app.feedback.baseURL", "https://input.mozilla.org/%LOCALE%/feedback/firefoxdev/%VERSION%/");
#else
pref("app.feedback.baseURL", "https://input.mozilla.org/%LOCALE%/feedback/%APP%/%VERSION%/");
#endif


// Name of alternate about: page for certificate errors (when undefined, defaults to about:neterror)
pref("security.alternate_certificate_error_page", "certerror");

// Whether to start the private browsing mode at application startup
pref("browser.privatebrowsing.autostart", false);

// Don't try to alter this pref, it'll be reset the next time you use the
// bookmarking dialog
pref("browser.bookmarks.editDialog.firstEditField", "namePicker");

pref("dom.ipc.plugins.flash.disable-protected-mode", false);

// Feature-disable the protected-mode auto-flip
pref("browser.flash-protected-mode-flip.enable", false);

// Whether we've already flipped protected mode automatically
pref("browser.flash-protected-mode-flip.done", false);

#ifdef XP_MACOSX
// On mac, the default pref is per-architecture
pref("dom.ipc.plugins.enabled.i386", true);
pref("dom.ipc.plugins.enabled.x86_64", true);
#else
pref("dom.ipc.plugins.enabled", true);
#endif

pref("dom.ipc.shims.enabledWarnings", false);

// Start the browser in e10s mode
pref("browser.tabs.remote.autostart", false);
pref("browser.tabs.remote.desktopbehavior", true);

#if defined(XP_WIN) && defined(MOZ_SANDBOX)
// When this pref is true the Windows process sandbox will set up dummy
// interceptions and log to the browser console when calls fail in the sandboxed
// process and also if they are subsequently allowed by the broker process.
// This will require a restart.
pref("security.sandbox.windows.log", false);

// Controls whether and how the Windows NPAPI plugin process is sandboxed.
// To get a different setting for a particular plugin replace "default", with
// the plugin's nice file name, see: nsPluginTag::GetNiceFileName.
// On windows these levels are:
// 0 - no sandbox
// 1 - sandbox with USER_NON_ADMIN access token level
// 2 - a more strict sandbox, which might cause functionality issues
// 3 - the strongest settings we seem to be able to use without breaking
//     everything, but will definitely cause some functionality restrictions
pref("dom.ipc.plugins.sandbox-level.default", 0);

#if defined(MOZ_CONTENT_SANDBOX)
// This controls the strength of the Windows content process sandbox for testing
// purposes. This will require a restart.
// On windows these levels are:
// 0 - sandbox with USER_NON_ADMIN access token level
// 1 - a more strict sandbox, which causes problems in specific areas
// 2 - a policy that we can reasonably call an effective sandbox
// 3 - an equivalent basic policy to the Chromium renderer processes
pref("security.sandbox.content.level", 0);

#if defined(MOZ_STACKWALKING)
// This controls the depth of stack trace that is logged when Windows sandbox
// logging is turned on.  This is only currently available for the content
// process because the only other sandbox (for GMP) has too strict a policy to
// allow stack tracing.  This does not require a restart to take effect.
pref("security.sandbox.windows.log.stackTraceDepth", 0);
#endif
#endif
#endif

#if defined(XP_MACOSX) && defined(MOZ_SANDBOX) && defined(MOZ_CONTENT_SANDBOX)
// This pref is discussed in bug 1083344, the naming is inspired from its Windows
// counterpart, but on Mac it's an integer which means:
// 0 -> "no sandbox"
// 1 -> "an imperfect sandbox designed to allow firefox to run reasonably well"
// 2 -> "an ideal sandbox which may break many things"
// This setting is read when the content process is started. On Mac the content
// process is killed when all windows are closed, so a change will take effect
// when the 1st window is opened.
pref("security.sandbox.content.level", 1);
#endif

// This pref governs whether we attempt to work around problems caused by
// plugins using OS calls to manipulate the cursor while running out-of-
// process.  These workarounds all involve intercepting (hooking) certain
// OS calls in the plugin process, then arranging to make certain OS calls
// in the browser process.  Eventually plugins will be required to use the
// NPAPI to manipulate the cursor, and these workarounds will be removed.
// See bug 621117.
#ifdef XP_MACOSX
pref("dom.ipc.plugins.nativeCursorSupport", true);
#endif

#ifdef XP_WIN
pref("browser.taskbar.previews.enable", false);
pref("browser.taskbar.previews.max", 20);
pref("browser.taskbar.previews.cachetime", 5);
pref("browser.taskbar.lists.enabled", true);
pref("browser.taskbar.lists.frequent.enabled", true);
pref("browser.taskbar.lists.recent.enabled", false);
pref("browser.taskbar.lists.maxListItemCount", 7);
pref("browser.taskbar.lists.tasks.enabled", true);
pref("browser.taskbar.lists.refreshInSeconds", 120);
#endif

#ifdef MOZ_SERVICES_SYNC
// The sync engines to use.
pref("services.sync.registerEngines", "Bookmarks,Form,History,Password,Prefs,Tab,Addons");
// Preferences to be synced by default
pref("services.sync.prefs.sync.accessibility.blockautorefresh", true);
pref("services.sync.prefs.sync.accessibility.browsewithcaret", true);
pref("services.sync.prefs.sync.accessibility.typeaheadfind", true);
pref("services.sync.prefs.sync.accessibility.typeaheadfind.linksonly", true);
pref("services.sync.prefs.sync.addons.ignoreUserEnabledChanges", true);
// The addons prefs related to repository verification are intentionally
// not synced for security reasons. If a system is compromised, a user
// could weaken the pref locally, install an add-on from an untrusted
// source, and this would propagate automatically to other,
// uncompromised Sync-connected devices.
pref("services.sync.prefs.sync.app.update.mode", true);
pref("services.sync.prefs.sync.browser.formfill.enable", true);
pref("services.sync.prefs.sync.browser.link.open_newwindow", true);
pref("services.sync.prefs.sync.browser.newtabpage.enabled", true);
pref("services.sync.prefs.sync.browser.newtabpage.enhanced", true);
pref("services.sync.prefs.sync.browser.newtabpage.pinned", true);
pref("services.sync.prefs.sync.browser.offline-apps.notify", true);
pref("services.sync.prefs.sync.browser.safebrowsing.enabled", true);
pref("services.sync.prefs.sync.browser.safebrowsing.malware.enabled", true);
pref("services.sync.prefs.sync.browser.search.update", true);
pref("services.sync.prefs.sync.browser.sessionstore.restore_on_demand", true);
pref("services.sync.prefs.sync.browser.startup.homepage", true);
pref("services.sync.prefs.sync.browser.startup.page", true);
pref("services.sync.prefs.sync.browser.tabs.loadInBackground", true);
pref("services.sync.prefs.sync.browser.tabs.warnOnClose", true);
pref("services.sync.prefs.sync.browser.tabs.warnOnOpen", true);
pref("services.sync.prefs.sync.browser.urlbar.autocomplete.enabled", true);
pref("services.sync.prefs.sync.browser.urlbar.maxRichResults", true);
pref("services.sync.prefs.sync.dom.disable_open_during_load", true);
pref("services.sync.prefs.sync.dom.disable_window_flip", true);
pref("services.sync.prefs.sync.dom.disable_window_move_resize", true);
pref("services.sync.prefs.sync.dom.event.contextmenu.enabled", true);
pref("services.sync.prefs.sync.extensions.personas.current", true);
pref("services.sync.prefs.sync.extensions.update.enabled", true);
pref("services.sync.prefs.sync.intl.accept_languages", true);
pref("services.sync.prefs.sync.javascript.enabled", true);
pref("services.sync.prefs.sync.layout.spellcheckDefault", true);
pref("services.sync.prefs.sync.lightweightThemes.selectedThemeID", true);
pref("services.sync.prefs.sync.lightweightThemes.usedThemes", true);
pref("services.sync.prefs.sync.network.cookie.cookieBehavior", true);
pref("services.sync.prefs.sync.network.cookie.lifetimePolicy", true);
pref("services.sync.prefs.sync.permissions.default.image", true);
pref("services.sync.prefs.sync.pref.advanced.images.disable_button.view_image", true);
pref("services.sync.prefs.sync.pref.advanced.javascript.disable_button.advanced", true);
pref("services.sync.prefs.sync.pref.downloads.disable_button.edit_actions", true);
pref("services.sync.prefs.sync.pref.privacy.disable_button.cookie_exceptions", true);
pref("services.sync.prefs.sync.privacy.clearOnShutdown.cache", true);
pref("services.sync.prefs.sync.privacy.clearOnShutdown.cookies", true);
pref("services.sync.prefs.sync.privacy.clearOnShutdown.downloads", true);
pref("services.sync.prefs.sync.privacy.clearOnShutdown.formdata", true);
pref("services.sync.prefs.sync.privacy.clearOnShutdown.history", true);
pref("services.sync.prefs.sync.privacy.clearOnShutdown.offlineApps", true);
pref("services.sync.prefs.sync.privacy.clearOnShutdown.passwords", true);
pref("services.sync.prefs.sync.privacy.clearOnShutdown.sessions", true);
pref("services.sync.prefs.sync.privacy.clearOnShutdown.siteSettings", true);
pref("services.sync.prefs.sync.privacy.donottrackheader.enabled", true);
pref("services.sync.prefs.sync.privacy.sanitize.sanitizeOnShutdown", true);
pref("services.sync.prefs.sync.privacy.trackingprotection.enabled", true);
pref("services.sync.prefs.sync.security.OCSP.enabled", true);
pref("services.sync.prefs.sync.security.OCSP.require", true);
pref("services.sync.prefs.sync.security.default_personal_cert", true);
pref("services.sync.prefs.sync.security.tls.version.min", true);
pref("services.sync.prefs.sync.security.tls.version.max", true);
pref("services.sync.prefs.sync.signon.rememberSignons", true);
pref("services.sync.prefs.sync.spellchecker.dictionary", true);
pref("services.sync.prefs.sync.xpinstall.whitelist.required", true);
#endif

// Developer edition preferences
#ifdef MOZ_DEV_EDITION
pref("lightweightThemes.selectedThemeID", "firefox-devedition@mozilla.org");
pref("browser.devedition.theme.enabled", true);
#endif

// Developer edition promo preferences
pref("devtools.devedition.promo.shown", false);
pref("devtools.devedition.promo.url", "https://www.mozilla.org/firefox/developer/?utm_source=firefox-dev-tools&utm_medium=firefox-browser&utm_content=betadoorhanger");

// Only potentially show in beta release
#if MOZ_UPDATE_CHANNEL == beta
  pref("devtools.devedition.promo.enabled", true);
#else
  pref("devtools.devedition.promo.enabled", false);
#endif

// Disable the error console
pref("devtools.errorconsole.enabled", false);

// Developer toolbar and GCLI preferences
pref("devtools.toolbar.enabled", true);
pref("devtools.toolbar.visible", false);
pref("devtools.commands.dir", "");

// Enable the app manager
pref("devtools.appmanager.enabled", true);
pref("devtools.appmanager.lastTab", "help");
pref("devtools.appmanager.manifestEditor.enabled", true);

// Enable DevTools WebIDE by default
pref("devtools.webide.enabled", true);

// Toolbox preferences
pref("devtools.toolbox.footer.height", 250);
pref("devtools.toolbox.sidebar.width", 500);
pref("devtools.toolbox.host", "bottom");
pref("devtools.toolbox.selectedTool", "webconsole");
pref("devtools.toolbox.toolbarSpec", '["splitconsole", "paintflashing toggle","tilt toggle","scratchpad","resize toggle","eyedropper","screenshot --fullpage", "rulers"]');
pref("devtools.toolbox.sideEnabled", true);
pref("devtools.toolbox.zoomValue", "1");
pref("devtools.toolbox.splitconsoleEnabled", false);
pref("devtools.toolbox.splitconsoleHeight", 100);

// Toolbox Button preferences
pref("devtools.command-button-pick.enabled", true);
pref("devtools.command-button-frames.enabled", false);
pref("devtools.command-button-splitconsole.enabled", true);
pref("devtools.command-button-paintflashing.enabled", false);
pref("devtools.command-button-tilt.enabled", false);
pref("devtools.command-button-scratchpad.enabled", false);
pref("devtools.command-button-responsive.enabled", true);
pref("devtools.command-button-eyedropper.enabled", false);
pref("devtools.command-button-screenshot.enabled", false);
pref("devtools.command-button-rulers.enabled", false);

// Inspector preferences
// Enable the Inspector
pref("devtools.inspector.enabled", true);
// What was the last active sidebar in the inspector
pref("devtools.inspector.activeSidebar", "ruleview");
// Enable the markup preview
pref("devtools.inspector.markupPreview", false);
pref("devtools.inspector.remote", false);
// Expand pseudo-elements by default in the rule-view
pref("devtools.inspector.show_pseudo_elements", true);
// The default size for image preview tooltips in the rule-view/computed-view/markup-view
pref("devtools.inspector.imagePreviewTooltipSize", 300);
// Enable user agent style inspection in rule-view
pref("devtools.inspector.showUserAgentStyles", false);
// Show all native anonymous content (like controls in <video> tags)
pref("devtools.inspector.showAllAnonymousContent", false);

// DevTools default color unit
pref("devtools.defaultColorUnit", "hex");

// Enable the Responsive UI tool
pref("devtools.responsiveUI.no-reload-notification", false);

// Enable the Debugger
pref("devtools.debugger.enabled", true);
pref("devtools.debugger.chrome-debugging-host", "localhost");
pref("devtools.debugger.chrome-debugging-port", 6080);
pref("devtools.debugger.remote-host", "localhost");
pref("devtools.debugger.remote-timeout", 20000);
pref("devtools.debugger.pause-on-exceptions", false);
pref("devtools.debugger.ignore-caught-exceptions", true);
pref("devtools.debugger.source-maps-enabled", true);
pref("devtools.debugger.pretty-print-enabled", true);
pref("devtools.debugger.auto-pretty-print", false);
pref("devtools.debugger.auto-black-box", true);
pref("devtools.debugger.tracer", false);

// The default Debugger UI settings
pref("devtools.debugger.ui.panes-sources-width", 200);
pref("devtools.debugger.ui.panes-instruments-width", 300);
pref("devtools.debugger.ui.panes-visible-on-startup", false);
pref("devtools.debugger.ui.variables-sorting-enabled", true);
pref("devtools.debugger.ui.variables-only-enum-visible", false);
pref("devtools.debugger.ui.variables-searchbox-visible", false);

// Enable the Performance tools
pref("devtools.performance.enabled", true);

// The default Performance UI settings
pref("devtools.performance.memory.sample-probability", "0.05");
pref("devtools.performance.memory.max-log-length", 2147483647); // Math.pow(2,31) - 1
pref("devtools.performance.timeline.hidden-markers", "[]");
pref("devtools.performance.ui.invert-call-tree", true);
pref("devtools.performance.ui.invert-flame-graph", false);
pref("devtools.performance.ui.flatten-tree-recursion", true);
pref("devtools.performance.ui.show-platform-data", false);
pref("devtools.performance.ui.show-idle-blocks", true);
pref("devtools.performance.ui.enable-memory", false);
pref("devtools.performance.ui.enable-framerate", true);
pref("devtools.performance.ui.show-jit-optimizations", false);

// The default cache UI setting
pref("devtools.cache.disabled", false);

// The default service workers UI setting
pref("devtools.serviceWorkers.testing.enabled", false);

// Enable the Network Monitor
pref("devtools.netmonitor.enabled", true);

// The default Network Monitor UI settings
pref("devtools.netmonitor.panes-network-details-width", 550);
pref("devtools.netmonitor.panes-network-details-height", 450);
pref("devtools.netmonitor.statistics", true);
pref("devtools.netmonitor.filters", "[\"all\"]");

// Enable the Tilt inspector
pref("devtools.tilt.enabled", true);
pref("devtools.tilt.intro_transition", true);
pref("devtools.tilt.outro_transition", true);

// Scratchpad settings
// - recentFileMax: The maximum number of recently-opened files
//                  stored. Setting this preference to 0 will not
//                  clear any recent files, but rather hide the
//                  'Open Recent'-menu.
// - lineNumbers: Whether to show line numbers or not.
// - wrapText: Whether to wrap text or not.
// - showTrailingSpace: Whether to highlight trailing space or not.
// - editorFontSize: Editor font size configuration.
// - enableAutocompletion: Whether to enable JavaScript autocompletion.
pref("devtools.scratchpad.recentFilesMax", 10);
pref("devtools.scratchpad.lineNumbers", true);
pref("devtools.scratchpad.wrapText", false);
pref("devtools.scratchpad.showTrailingSpace", false);
pref("devtools.scratchpad.editorFontSize", 12);
pref("devtools.scratchpad.enableAutocompletion", true);

// Enable the Storage Inspector
pref("devtools.storage.enabled", false);

// Enable the Style Editor.
pref("devtools.styleeditor.enabled", true);
pref("devtools.styleeditor.source-maps-enabled", true);
pref("devtools.styleeditor.autocompletion-enabled", true);
pref("devtools.styleeditor.showMediaSidebar", true);
pref("devtools.styleeditor.mediaSidebarWidth", 238);
pref("devtools.styleeditor.navSidebarWidth", 245);
pref("devtools.styleeditor.transitions", true);

// Enable the Shader Editor.
pref("devtools.shadereditor.enabled", false);

// Enable the Canvas Debugger.
pref("devtools.canvasdebugger.enabled", false);

// Enable the Web Audio Editor
pref("devtools.webaudioeditor.enabled", false);

// Web Audio Editor Inspector Width should be a preference
pref("devtools.webaudioeditor.inspectorWidth", 300);

// Default theme ("dark" or "light")
#ifdef MOZ_DEV_EDITION
pref("devtools.theme", "dark");
#else
pref("devtools.theme", "light");
#endif

// Display the introductory text
pref("devtools.gcli.hideIntro", false);

// How eager are we to show help: never=1, sometimes=2, always=3
pref("devtools.gcli.eagerHelper", 2);

// Alias to the script URLs for inject command.
pref("devtools.gcli.jquerySrc", "https://ajax.googleapis.com/ajax/libs/jquery/2.1.1/jquery.min.js");
pref("devtools.gcli.lodashSrc", "https://cdnjs.cloudflare.com/ajax/libs/lodash.js/2.4.1/lodash.min.js");
pref("devtools.gcli.underscoreSrc", "https://cdnjs.cloudflare.com/ajax/libs/underscore.js/1.7.0/underscore-min.js");

// Remember the Web Console filters
pref("devtools.webconsole.filter.network", true);
pref("devtools.webconsole.filter.networkinfo", false);
pref("devtools.webconsole.filter.netwarn", true);
pref("devtools.webconsole.filter.netxhr", false);
pref("devtools.webconsole.filter.csserror", true);
pref("devtools.webconsole.filter.cssparser", false);
pref("devtools.webconsole.filter.csslog", false);
pref("devtools.webconsole.filter.exception", true);
pref("devtools.webconsole.filter.jswarn", true);
pref("devtools.webconsole.filter.jslog", false);
pref("devtools.webconsole.filter.error", true);
pref("devtools.webconsole.filter.warn", true);
pref("devtools.webconsole.filter.info", true);
pref("devtools.webconsole.filter.log", true);
pref("devtools.webconsole.filter.secerror", true);
pref("devtools.webconsole.filter.secwarn", true);

// Remember the Browser Console filters
pref("devtools.browserconsole.filter.network", true);
pref("devtools.browserconsole.filter.networkinfo", false);
pref("devtools.browserconsole.filter.netwarn", true);
pref("devtools.browserconsole.filter.netxhr", false);
pref("devtools.browserconsole.filter.csserror", true);
pref("devtools.browserconsole.filter.cssparser", false);
pref("devtools.browserconsole.filter.csslog", false);
pref("devtools.browserconsole.filter.exception", true);
pref("devtools.browserconsole.filter.jswarn", true);
pref("devtools.browserconsole.filter.jslog", true);
pref("devtools.browserconsole.filter.error", true);
pref("devtools.browserconsole.filter.warn", true);
pref("devtools.browserconsole.filter.info", true);
pref("devtools.browserconsole.filter.log", true);
pref("devtools.browserconsole.filter.secerror", true);
pref("devtools.browserconsole.filter.secwarn", true);

// Text size in the Web Console. Use 0 for the system default size.
pref("devtools.webconsole.fontSize", 0);

// Max number of inputs to store in web console history.
pref("devtools.webconsole.inputHistoryCount", 50);

// Persistent logging: |true| if you want the Web Console to keep all of the
// logged messages after reloading the page, |false| if you want the output to
// be cleared each time page navigation happens.
pref("devtools.webconsole.persistlog", false);

// Web Console timestamp: |true| if you want the logs and instructions
// in the Web Console to display a timestamp, or |false| to not display
// any timestamps.
pref("devtools.webconsole.timestampMessages", false);

// The number of lines that are displayed in the web console for the Net,
// CSS, JS and Web Developer categories.
pref("devtools.hud.loglimit.network", 200);
pref("devtools.hud.loglimit.cssparser", 200);
pref("devtools.hud.loglimit.exception", 200);
pref("devtools.hud.loglimit.console", 200);

// By how many times eyedropper will magnify pixels
pref("devtools.eyedropper.zoom", 6);

// The developer tools editor configuration:
// - tabsize: how many spaces to use when a Tab character is displayed.
// - expandtab: expand Tab characters to spaces.
// - keymap: which keymap to use (can be 'default', 'emacs' or 'vim')
// - autoclosebrackets: whether to permit automatic bracket/quote closing.
// - detectindentation: whether to detect the indentation from the file
// - enableCodeFolding: Whether to enable code folding or not.
pref("devtools.editor.tabsize", 2);
pref("devtools.editor.expandtab", true);
pref("devtools.editor.keymap", "default");
pref("devtools.editor.autoclosebrackets", true);
pref("devtools.editor.detectindentation", true);
pref("devtools.editor.enableCodeFolding", true);
pref("devtools.editor.autocomplete", true);

// Enable the Font Inspector
pref("devtools.fontinspector.enabled", true);

// Pref to store the browser version at the time of a telemetry ping for an
// opened developer tool. This allows us to ping telemetry just once per browser
// version for each user.
pref("devtools.telemetry.tools.opened.version", "{}");

// Whether the character encoding menu is under the main Firefox button. This
// preference is a string so that localizers can alter it.
pref("browser.menu.showCharacterEncoding", "chrome://browser/locale/browser.properties");

// Allow using tab-modal prompts when possible.
pref("prompts.tab_modal.enabled", true);
// Whether the Panorama should animate going in/out of tabs
pref("browser.panorama.animate_zoom", true);

// Defines the url to be used for new tabs.
pref("browser.newtab.url", "about:newtab");
// Activates preloading of the new tab url.
pref("browser.newtab.preload", true);

// Remembers if the about:newtab intro has been shown
pref("browser.newtabpage.introShown", false);

// Toggles the content of 'about:newtab'. Shows the grid when enabled.
pref("browser.newtabpage.enabled", true);

// number of rows of newtab grid
pref("browser.newtabpage.rows", 3);

// number of columns of newtab grid
pref("browser.newtabpage.columns", 5);

// directory tiles download URL
pref("browser.newtabpage.directory.source", "https://tiles.services.mozilla.com/v2/links/fetch/%LOCALE%");

// endpoint to send newtab click and view pings
pref("browser.newtabpage.directory.ping", "https://tiles.services.mozilla.com/v2/links/");

// Enable the DOM fullscreen API.
pref("full-screen-api.enabled", true);

// True if the fullscreen API requires approval upon a domain entering fullscreen.
// Domains that have already had fullscreen permission granted won't re-request
// approval.
pref("full-screen-api.approval-required", true);

// Startup Crash Tracking
// number of startup crashes that can occur before starting into safe mode automatically
// (this pref has no effect if more than 6 hours have passed since the last crash)
pref("toolkit.startup.max_resumed_crashes", 3);

// Completely disable pdf.js as an option to preview pdfs within firefox.
// Note: if this is not disabled it does not necessarily mean pdf.js is the pdf
// handler just that it is an option.
pref("pdfjs.disabled", false);
// Used by pdf.js to know the first time firefox is run with it installed so it
// can become the default pdf viewer.
pref("pdfjs.firstRun", true);
// The values of preferredAction and alwaysAskBeforeHandling before pdf.js
// became the default.
pref("pdfjs.previousHandler.preferredAction", 0);
pref("pdfjs.previousHandler.alwaysAskBeforeHandling", false);

// Shumway is only bundled in Nightly.
#ifdef NIGHTLY_BUILD
// By default, Shumway (SWF player) is only enabled for whitelisted SWFs on Windows + OS X.
#ifdef UNIX_BUT_NOT_MAC
pref("shumway.disabled", true);
#else
pref("shumway.disabled", false);
pref("shumway.swf.whitelist", "http://g-ecx.images-amazon.com/*/AiryBasicRenderer*.swf,http://z-ecx.images-amazon.com/*/AiryFlashlsRenderer._TTW_.swf,http://ia.media-imdb.com/*/AiryFlashlsRenderer._TTW_.swf");
#endif
#endif

// The maximum amount of decoded image data we'll willingly keep around (we
// might keep around more than this, but we'll try to get down to this value).
// (This is intentionally on the high side; see bug 746055.)
pref("image.mem.max_decoded_image_kb", 256000);

pref("loop.enabled", true);
pref("loop.server", "https://loop.services.mozilla.com/v0");
pref("loop.seenToS", "unseen");
pref("loop.showPartnerLogo", true);
pref("loop.gettingStarted.seen", false);
pref("loop.gettingStarted.url", "https://www.mozilla.org/%LOCALE%/firefox/%VERSION%/hello/start/");
pref("loop.gettingStarted.resumeOnFirstJoin", false);
pref("loop.learnMoreUrl", "https://www.firefox.com/hello/");
pref("loop.legal.ToS_url", "https://www.mozilla.org/about/legal/terms/firefox-hello/");
pref("loop.legal.privacy_url", "https://www.mozilla.org/privacy/firefox-hello/");
pref("loop.do_not_disturb", false);
pref("loop.ringtone", "chrome://browser/content/loop/shared/sounds/ringtone.ogg");
pref("loop.retry_delay.start", 60000);
pref("loop.retry_delay.limit", 300000);
pref("loop.ping.interval", 1800000);
pref("loop.ping.timeout", 10000);
pref("loop.feedback.baseUrl", "https://input.mozilla.org/api/v1/feedback");
pref("loop.feedback.product", "Loop");
pref("loop.debug.loglevel", "Error");
pref("loop.debug.dispatcher", false);
pref("loop.debug.websocket", false);
pref("loop.debug.sdk", false);
pref("loop.debug.twoWayMediaTelemetry", false);
#ifdef DEBUG
pref("loop.CSP", "default-src 'self' about: file: chrome: http://localhost:*; img-src * data:; font-src 'none'; connect-src wss://*.tokbox.com https://*.opentok.com https://*.tokbox.com wss://*.mozilla.com https://*.mozilla.org wss://*.mozaws.net http://localhost:* ws://localhost:*; media-src blob:");
#else
pref("loop.CSP", "default-src 'self' about: file: chrome:; img-src * data:; font-src 'none'; connect-src wss://*.tokbox.com https://*.opentok.com https://*.tokbox.com wss://*.mozilla.com https://*.mozilla.org wss://*.mozaws.net; media-src blob:");
#endif
pref("loop.oauth.google.redirect_uri", "urn:ietf:wg:oauth:2.0:oob:auto");
pref("loop.oauth.google.scope", "https://www.google.com/m8/feeds");
pref("loop.fxa_oauth.tokendata", "");
pref("loop.fxa_oauth.profile", "");
pref("loop.support_url", "https://support.mozilla.org/kb/group-conversations-firefox-hello-webrtc");
pref("loop.contacts.gravatars.show", false);
pref("loop.contacts.gravatars.promo", true);
pref("loop.browserSharing.showInfoBar", true);
pref("loop.contextInConverations.enabled", false);

pref("social.sidebar.unload_timeout_ms", 10000);

// activation from inside of share panel is possible if activationPanelEnabled
// is true. Pref'd off for release while usage testing is done through beta.
#ifdef EARLY_BETA_OR_EARLIER
pref("social.share.activationPanelEnabled", true);
#else
pref("social.share.activationPanelEnabled", false);
#endif
pref("social.shareDirectory", "https://activations.cdn.mozilla.net/sharePanel.html");

pref("dom.identity.enabled", false);

// Block insecure active content on https pages
pref("security.mixed_content.block_active_content", true);

// 1 = allow MITM for certificate pinning checks.
pref("security.cert_pinning.enforcement_level", 1);

// Override the Gecko-default value of false for Firefox.
pref("plain_text.wrap_long_lines", true);

// If this turns true, Moz*Gesture events are not called stopPropagation()
// before content.
pref("dom.debug.propagate_gesture_events_through_content", false);

// The request URL of the GeoLocation backend.
#ifdef RELEASE_BUILD
pref("geo.wifi.uri", "https://www.googleapis.com/geolocation/v1/geolocate?key=%GOOGLE_API_KEY%");
#else
pref("geo.wifi.uri", "https://location.services.mozilla.com/v1/geolocate?key=%MOZILLA_API_KEY%");
#endif

#ifdef XP_MACOSX
#ifdef RELEASE_BUILD
pref("geo.provider.use_corelocation", false);
#else
pref("geo.provider.use_corelocation", true);
#endif
#endif

#ifdef XP_WIN
#ifdef RELEASE_BUILD
pref("geo.provider.ms-windows-location", false);
#else
pref("geo.provider.ms-windows-location", true);
#endif
#endif

// Necko IPC security checks only needed for app isolation for cookies/cache/etc:
// currently irrelevant for desktop e10s
pref("network.disable.ipc.security", true);

// CustomizableUI debug logging.
pref("browser.uiCustomization.debug", false);

// CustomizableUI state of the browser's user interface
pref("browser.uiCustomization.state", "");

// The remote content URL shown for FxA signup. Must use HTTPS.
pref("identity.fxaccounts.remote.signup.uri", "https://accounts.firefox.com/signup?service=sync&context=fx_desktop_v1");

// The URL where remote content that forces re-authentication for Firefox Accounts
// should be fetched.  Must use HTTPS.
pref("identity.fxaccounts.remote.force_auth.uri", "https://accounts.firefox.com/force_auth?service=sync&context=fx_desktop_v1");

// The remote content URL shown for signin in. Must use HTTPS.
pref("identity.fxaccounts.remote.signin.uri", "https://accounts.firefox.com/signin?service=sync&context=fx_desktop_v1");

// The URL we take the user to when they opt to "manage" their Firefox Account.
// Note that this will always need to be in the same TLD as the
// "identity.fxaccounts.remote.signup.uri" pref.
pref("identity.fxaccounts.settings.uri", "https://accounts.firefox.com/settings");

// The remote URL of the FxA Profile Server
pref("identity.fxaccounts.remote.profile.uri", "https://profile.accounts.firefox.com/v1");

// The remote URL of the FxA OAuth Server
pref("identity.fxaccounts.remote.oauth.uri", "https://oauth.accounts.firefox.com/v1");

// Migrate any existing Firefox Account data from the default profile to the
// Developer Edition profile.
#ifdef MOZ_DEV_EDITION
pref("identity.fxaccounts.migrateToDevEdition", true);
#else
pref("identity.fxaccounts.migrateToDevEdition", false);
#endif

// On GTK, we now default to showing the menubar only when alt is pressed:
#ifdef MOZ_WIDGET_GTK
pref("ui.key.menuAccessKeyFocuses", true);
#endif

// Encrypted media extensions.
pref("media.eme.enabled", true);
pref("media.eme.apiVisible", true);

#ifdef XP_WIN
pref("media.gmp-eme-adobe.enabled", true);
pref("browser.eme.ui.enabled", true);
#endif

// Play with different values of the decay time and get telemetry,
// 0 means to randomize (and persist) the experiment value in users' profiles,
// -1 means no experiment is run and we use the preferred value for frecency (6h)
pref("browser.cache.frecency_experiment", 0);

pref("browser.translation.detectLanguage", false);
pref("browser.translation.neverForLanguages", "");
// Show the translation UI bits, like the info bar, notification icon and preferences.
pref("browser.translation.ui.show", false);

// Telemetry experiments settings.
pref("experiments.enabled", true);
pref("experiments.manifest.fetchIntervalSeconds", 86400);
pref("experiments.manifest.uri", "https://telemetry-experiment.cdn.mozilla.net/manifest/v1/firefox/%VERSION%/%CHANNEL%");
// Whether experiments are supported by the current application profile.
pref("experiments.supported", true);

// Enable GMP support in the addon manager.
pref("media.gmp-provider.enabled", true);

pref("browser.apps.URL", "https://marketplace.firefox.com/discovery/");

#ifdef NIGHTLY_BUILD
pref("browser.polaris.enabled", false);
pref("privacy.trackingprotection.ui.enabled", false);
#endif

#ifdef NIGHTLY_BUILD
// At the moment, autostart.2 is used, while autostart.1 is unused.
// We leave it here set to false to reset users' defaults and allow
// us to change everybody to true in the future, when desired.
pref("browser.tabs.remote.autostart.1", false);
pref("browser.tabs.remote.autostart.2", true);
#endif

#ifdef NIGHTLY_BUILD
// Enable e10s add-on interposition by default.
pref("extensions.interposition.enabled", true);
pref("extensions.interposition.prefetching", true);
#endif

pref("browser.defaultbrowser.notificationbar", false);

// How often to check for CPOW timeouts. CPOWs are only timed out by
// the hang monitor.
pref("dom.ipc.cpow.timeout", 500);

// Enable e10s hang monitoring (slow script checking and plugin hang
// detection).
pref("dom.ipc.processHangMonitor", true);

#ifdef DEBUG
// Don't report hangs in DEBUG builds. They're too slow and often a
// debugger is attached.
pref("dom.ipc.reportProcessHangs", false);
#else
pref("dom.ipc.reportProcessHangs", true);
#endif

// Enable ReadingList browser UI by default.
pref("browser.readinglist.enabled", true);
pref("browser.readinglist.sidebarEverOpened", false);

// Enable the readinglist engine by default.
pref("readinglist.scheduler.enabled", true);
pref("readinglist.server", "https://readinglist.services.mozilla.com/v1");

<<<<<<< HEAD
// Enable Service workers for desktop on non-release builds
#ifdef NIGHTLY_BUILD
pref("dom.serviceWorkers.enabled", true);
#endif
=======
// Don't limit how many nodes we care about on desktop:
pref("reader.parse-node-limit", 0);
>>>>>>> 74ebd507
<|MERGE_RESOLUTION|>--- conflicted
+++ resolved
@@ -1888,12 +1888,10 @@
 pref("readinglist.scheduler.enabled", true);
 pref("readinglist.server", "https://readinglist.services.mozilla.com/v1");
 
-<<<<<<< HEAD
+// Don't limit how many nodes we care about on desktop:
+pref("reader.parse-node-limit", 0);
+
 // Enable Service workers for desktop on non-release builds
 #ifdef NIGHTLY_BUILD
 pref("dom.serviceWorkers.enabled", true);
-#endif
-=======
-// Don't limit how many nodes we care about on desktop:
-pref("reader.parse-node-limit", 0);
->>>>>>> 74ebd507
+#endif