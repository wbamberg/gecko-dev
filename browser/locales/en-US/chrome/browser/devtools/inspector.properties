# This Source Code Form is subject to the terms of the Mozilla Public
# License, v. 2.0. If a copy of the MPL was not distributed with this
# file, You can obtain one at http://mozilla.org/MPL/2.0/.

# LOCALIZATION NOTE These strings are used inside the Inspector
# which is available from the Web Developer sub-menu -> 'Inspect'.
#
# The correct localization of this file might be to keep it in
# English, or another language commonly spoken among web developers.
# You want to make that choice consistent across the developer tools.
# A good criteria is the language in which you'd find the best
# documentation on web development on the web.

# LOCALIZATION NOTE (confirmNavigationAway): Used in the Inspector tool, when
# the user tries to navigate away from a web page, to confirm the change of
# page.
confirmNavigationAway.message2=If you leave this page, the changes you have made will be lost.
confirmNavigationAway.buttonLeave=Leave Page
confirmNavigationAway.buttonLeaveAccesskey=L
confirmNavigationAway.buttonStay=Stay on Page
confirmNavigationAway.buttonStayAccesskey=S

breadcrumbs.siblings=Siblings

# LOCALIZATION NOTE (debuggerPausedWarning): Used in the Inspector tool, when
# the user switch to the inspector when the debugger is paused.
debuggerPausedWarning.message=Debugger is paused. Some features like mouse selection will not work.

# LOCALIZATION NOTE (nodeMenu.tooltiptext)
# This menu appears in the Infobar (on top of the highlighted node) once
# the node is selected.
nodeMenu.tooltiptext=Node operations

# LOCALIZATION NOTE (inspector.*)
# Used for the menuitem in the tool menu
inspector.label=Inspector
inspector.commandkey=C
inspector.accesskey=I

# LOCALIZATION NOTE (inspector.panelLabel.*)
# Labels applied to the panel and views within the panel in the toolbox
inspector.panelLabel=Inspector Panel
inspector.panelLabel.markupView=Markup View

# LOCALIZATION NOTE (markupView.more.*)
# When there are too many nodes to load at once, we will offer to
# show all the nodes.
markupView.more.showing=Some nodes were hidden.
markupView.more.showAll=Show All %S Nodes
inspector.tooltip=DOM and Style Inspector

#LOCALIZATION NOTE: Used in the image preview tooltip when the image could not be loaded
previewTooltip.image.brokenImage=Could not load the image

#LOCALIZATION NOTE: Used in the image preview tooltip when the image could not be loaded
eventsTooltip.openInDebugger=Open in Debugger

<<<<<<< HEAD
# LOCALIZATION NOTE (docsTooltip.visitMDN): Link to visit a documentation page on MDN.
docsTooltip.visitMDN=Visit MDN page

# LOCALIZATION NOTE (docsTooltip.visitMDN): Shown in the docs tooltip when the MDN page
# could not be loaded (for example, because of a connectivity problem).
docsTooltip.loadDocsError=Could not load docs page.
=======
# LOCALIZATION NOTE (inspector.collapsePane): This is the tooltip for the button
# that collapses the right panel (rules, computed, box-model, etc...) in the
# inspector UI.
inspector.collapsePane=Collapse pane

# LOCALIZATION NOTE (inspector.expandPane): This is the tooltip for the button
# that expands the right panel (rules, computed, box-model, etc...) in the
# inspector UI.
inspector.expandPane=Expand pane
>>>>>>> 73c1b9d7
<|MERGE_RESOLUTION|>--- conflicted
+++ resolved
@@ -55,14 +55,13 @@
 #LOCALIZATION NOTE: Used in the image preview tooltip when the image could not be loaded
 eventsTooltip.openInDebugger=Open in Debugger
 
-<<<<<<< HEAD
 # LOCALIZATION NOTE (docsTooltip.visitMDN): Link to visit a documentation page on MDN.
 docsTooltip.visitMDN=Visit MDN page
 
 # LOCALIZATION NOTE (docsTooltip.visitMDN): Shown in the docs tooltip when the MDN page
 # could not be loaded (for example, because of a connectivity problem).
 docsTooltip.loadDocsError=Could not load docs page.
-=======
+
 # LOCALIZATION NOTE (inspector.collapsePane): This is the tooltip for the button
 # that collapses the right panel (rules, computed, box-model, etc...) in the
 # inspector UI.
@@ -71,5 +70,4 @@
 # LOCALIZATION NOTE (inspector.expandPane): This is the tooltip for the button
 # that expands the right panel (rules, computed, box-model, etc...) in the
 # inspector UI.
-inspector.expandPane=Expand pane
->>>>>>> 73c1b9d7
+inspector.expandPane=Expand pane