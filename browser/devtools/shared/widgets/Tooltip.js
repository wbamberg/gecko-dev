--- conflicted
+++ resolved
@@ -827,20 +827,7 @@
    * the instance of the widget
    */
   setCubicBezierContent: function(bezier) {
-<<<<<<< HEAD
-    let dimensions = {width: "200", height: "415"};
-=======
-    let def = promise.defer();
-
-    // Create an iframe to host the cubic-bezier widget
-    let iframe = this.doc.createElementNS(XHTML_NS, "iframe");
-    iframe.setAttribute("transparent", true);
-    iframe.setAttribute("width", "410");
-    iframe.setAttribute("height", "360");
-    iframe.setAttribute("flex", "1");
-    iframe.setAttribute("class", "devtools-tooltip-iframe");
-
->>>>>>> 6e1a7d81
+    let dimensions = {width: "410", height: "360"};
     let panel = this.panel;
     return this.setIFrameContent(dimensions, CUBIC_BEZIER_FRAME).then(onLoaded);
 
