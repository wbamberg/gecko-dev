/* -*- Mode: C++; tab-width: 2; indent-tabs-mode: nil; c-basic-offset: 2 -*- */
/* vim:expandtab:shiftwidth=2:tabstop=2:
*/
/* ***** BEGIN LICENSE BLOCK *****
 * Version: MPL 1.1/GPL 2.0/LGPL 2.1
 *
 * The contents of this file are subject to the Mozilla Public License Version
 * 1.1 (the "License"); you may not use this file except in compliance with
 * the License. You may obtain a copy of the License at
 * http://www.mozilla.org/MPL/
 *
 * Software distributed under the License is distributed on an "AS IS" basis,
 * WITHOUT WARRANTY OF ANY KIND, either express or implied. See the License
 * for the specific language governing rights and limitations under the
 * License.
 *
 * The Original Code is mozilla.org code.
 *
 * The Initial Developer of the Original Code is
 * Sun Microsystems, Inc.
 * Portions created by the Initial Developer are Copyright (C) 2003
 * the Initial Developer. All Rights Reserved.
 *
 * Contributor(s):
 *   Robin Lu <robin.lu@sun.com>
 *
 * Alternatively, the contents of this file may be used under the terms of
 * either the GNU General Public License Version 2 or later (the "GPL"), or
 * the GNU Lesser General Public License Version 2.1 or later (the "LGPL"),
 * in which case the provisions of the GPL or the LGPL are applicable instead
 * of those above. If you wish to allow use of your version of this file only
 * under the terms of either the GPL or the LGPL, and not to allow others to
 * use your version of this file under the terms of the MPL, indicate your
 * decision by deleting the provisions above and replace them with the notice
 * and other provisions required by the GPL or the LGPL. If you do not delete
 * the provisions above, a recipient may use your version of this file under
 * the terms of any one of the MPL, the GPL or the LGPL.
 *
 * ***** END LICENSE BLOCK ***** */

/**
 *  This file is the Gtk2 implementation of plugin native window.
 */

#include "nsDebug.h"
#include "nsPluginNativeWindow.h"
#include "npapi.h"
#include <gtk/gtk.h>
#include <gdk/gdkx.h>
#include <gdk/gdk.h>

#if (MOZ_PLATFORM_MAEMO == 5)
#define MOZ_COMPOSITED_PLUGINS
#endif

#ifdef MOZ_COMPOSITED_PLUGINS
extern "C" {
#include <X11/extensions/Xdamage.h>
#include <X11/extensions/Xcomposite.h>
}
#endif

#include "gtk2xtbin.h"

class nsPluginNativeWindowGtk2 : public nsPluginNativeWindow {
public: 
  nsPluginNativeWindowGtk2();
  virtual ~nsPluginNativeWindowGtk2();

  virtual nsresult CallSetWindow(nsCOMPtr<nsIPluginInstance> &aPluginInstance);
private:
  NPSetWindowCallbackStruct mWsInfo;
  /**
   * Either a GtkSocket or a special GtkXtBin widget (derived from GtkSocket)
   * that encapsulates the Xt toolkit within a Gtk Application.
   */
  GtkWidget* mSocketWidget;
  nsresult  CreateXEmbedWindow();
  nsresult  CreateXtWindow();
  void      SetAllocation();
  PRBool    CanGetValueFromPlugin(nsCOMPtr<nsIPluginInstance> &aPluginInstance);
#ifdef MOZ_COMPOSITED_PLUGINS
  nsresult  CreateXCompositedWindow();
  static GdkFilterReturn    plugin_composite_filter_func (GdkXEvent *xevent,
    GdkEvent *event,
    gpointer data);

  Damage     mDamage;
  GtkWidget* mParentWindow;
#endif
};

static gboolean plug_removed_cb   (GtkWidget *widget, gpointer data);
static void socket_unrealize_cb   (GtkWidget *widget, gpointer data);

nsPluginNativeWindowGtk2::nsPluginNativeWindowGtk2() : nsPluginNativeWindow()
{
  // initialize the struct fields
  window = nsnull; 
  x = 0; 
  y = 0; 
  width = 0; 
  height = 0; 
  memset(&clipRect, 0, sizeof(clipRect));
  ws_info = &mWsInfo;
  type = NPWindowTypeWindow;
  mSocketWidget = 0;
  mWsInfo.type = 0;
  mWsInfo.display = nsnull;
  mWsInfo.visual = nsnull;
  mWsInfo.colormap = 0;
  mWsInfo.depth = 0;
#ifdef MOZ_COMPOSITED_PLUGINS
  mDamage = 0;
  mParentWindow = 0;
#endif
}

nsPluginNativeWindowGtk2::~nsPluginNativeWindowGtk2() 
{
  if(mSocketWidget) {
    gtk_widget_destroy(mSocketWidget);
  }

#ifdef MOZ_COMPOSITED_PLUGINS
  if (mParentWindow) {
    gtk_widget_destroy(mParentWindow);
  }

  if (mDamage) {
    gdk_window_remove_filter (nsnull, plugin_composite_filter_func, this);
  }
#endif
}

nsresult PLUG_NewPluginNativeWindow(nsPluginNativeWindow ** aPluginNativeWindow)
{
  NS_ENSURE_ARG_POINTER(aPluginNativeWindow);
  *aPluginNativeWindow = new nsPluginNativeWindowGtk2();
  return *aPluginNativeWindow ? NS_OK : NS_ERROR_OUT_OF_MEMORY;
}

nsresult PLUG_DeletePluginNativeWindow(nsPluginNativeWindow * aPluginNativeWindow)
{
  NS_ENSURE_ARG_POINTER(aPluginNativeWindow);
  nsPluginNativeWindowGtk2 *p = (nsPluginNativeWindowGtk2 *)aPluginNativeWindow;
  delete p;
  return NS_OK;
}

#ifdef MOZ_COMPOSITED_PLUGINS
/* the base xdamage event number.*/
static int xdamage_event_base;

GdkFilterReturn
nsPluginNativeWindowGtk2::plugin_composite_filter_func (GdkXEvent *xevent,
    GdkEvent *event,
    gpointer data)
{
  nsPluginNativeWindowGtk2 *native_window = (nsPluginNativeWindowGtk2*)data;
  XDamageNotifyEvent *ev;
  ev = (XDamageNotifyEvent *) xevent;
  if (ev->type != xdamage_event_base + XDamageNotify)
    return GDK_FILTER_CONTINUE;

  //printf("Damage event %d %d %d %d\n",ev->area.x, ev->area.y, ev->area.width, ev->area.height);
  XDamageSubtract (GDK_DISPLAY(), native_window->mDamage, None, None);

  /* We try to do our area invalidation here */
  NPRect rect;
  rect.top = ev->area.x;
  rect.left = ev->area.y;
  rect.right = ev->area.x + ev->area.width;
  rect.bottom = ev->area.y + ev->area.height;

  if (native_window->mPluginInstance)
    native_window->mPluginInstance->InvalidateRect(&rect);

  return GDK_FILTER_REMOVE;
}
#endif

nsresult nsPluginNativeWindowGtk2::CallSetWindow(nsCOMPtr<nsIPluginInstance> &aPluginInstance)
{
  if(aPluginInstance) {
    if (type == NPWindowTypeWindow) {
      nsresult rv;
      if(!mSocketWidget) {
        PRBool needXEmbed = PR_FALSE;
        if (CanGetValueFromPlugin(aPluginInstance)) {
          rv = aPluginInstance->GetValueFromPlugin(NPPVpluginNeedsXEmbed, &needXEmbed);
#ifdef DEBUG
          printf("nsPluginNativeWindowGtk2: NPPVpluginNeedsXEmbed=%d\n", needXEmbed);
#endif
        }
        nsresult rv;
        if(needXEmbed) {
#ifdef MOZ_COMPOSITED_PLUGINS
          rv = CreateXCompositedWindow();
#else
          rv = CreateXEmbedWindow();
#endif
        }
        else {
          rv = CreateXtWindow();
        }
        if(NS_FAILED(rv))
          return NS_ERROR_FAILURE;
      }

      if(!mSocketWidget)
        return NS_ERROR_FAILURE;

      // Make sure to resize and re-place the window if required.
      // Need to reset "window" each time as nsObjectFrame::DidReflow sets it
      // to the ancestor window.
      if(GTK_IS_XTBIN(mSocketWidget)) {
        gtk_xtbin_resize(mSocketWidget, width, height);
        // Point the NPWindow structures window to the actual X window
        window = (void*)GTK_XTBIN(mSocketWidget)->xtwindow;
      }
      else { // XEmbed
        SetAllocation();
        window = (void*)gtk_socket_get_id(GTK_SOCKET(mSocketWidget));
      }
#ifdef DEBUG
      printf("nsPluginNativeWindowGtk2: call SetWindow with xid=%p\n", (void *)window);
#endif
    } // NPWindowTypeWindow
    aPluginInstance->SetWindow(this);
  }
  else if (mPluginInstance)
    mPluginInstance->SetWindow(nsnull);

  SetPluginInstance(aPluginInstance);
  return NS_OK;
}

nsresult nsPluginNativeWindowGtk2::CreateXEmbedWindow() {
  NS_ASSERTION(!mSocketWidget,"Already created a socket widget!");

  GdkWindow *parent_win = gdk_window_lookup((XID)window);
  mSocketWidget = gtk_socket_new();

  //attach the socket to the container widget
  gtk_widget_set_parent_window(mSocketWidget, parent_win);

  // Make sure to handle the plug_removed signal.  If we don't the
  // socket will automatically be destroyed when the plug is
  // removed, which means we're destroying it more than once.
  // SYNTAX ERROR.
  g_signal_connect(mSocketWidget, "plug_removed",
                   G_CALLBACK(plug_removed_cb), NULL);

  g_signal_connect(mSocketWidget, "unrealize",
                   G_CALLBACK(socket_unrealize_cb), NULL);

  g_signal_connect(mSocketWidget, "destroy",
                   G_CALLBACK(gtk_widget_destroyed), &mSocketWidget);

  gpointer user_data = NULL;
  gdk_window_get_user_data(parent_win, &user_data);

  GtkContainer *container = GTK_CONTAINER(user_data);
  gtk_container_add(container, mSocketWidget);
  gtk_widget_realize(mSocketWidget);

  // The GtkSocket has a visible window, but the plugin's XEmbed plug will
  // cover this window.  Normally GtkSockets let the X server paint their
  // background and this would happen immediately (before the plug is
  // created).  Setting the background to None prevents the server from
  // painting this window, avoiding flicker.
  gdk_window_set_back_pixmap(mSocketWidget->window, NULL, FALSE);

  // Resize before we show
  SetAllocation();

  gtk_widget_show(mSocketWidget);

  gdk_flush();
  window = (void*)gtk_socket_get_id(GTK_SOCKET(mSocketWidget));

  // Fill out the ws_info structure.
  // (The windowless case is done in nsObjectFrame.cpp.)
  GdkWindow *gdkWindow = gdk_window_lookup((XID)window);
  if(!gdkWindow)
    return NS_ERROR_FAILURE;

  mWsInfo.display = GDK_WINDOW_XDISPLAY(gdkWindow);
  mWsInfo.colormap = GDK_COLORMAP_XCOLORMAP(gdk_drawable_get_colormap(gdkWindow));
  GdkVisual* gdkVisual = gdk_drawable_get_visual(gdkWindow);
  mWsInfo.visual = GDK_VISUAL_XVISUAL(gdkVisual);
  mWsInfo.depth = gdkVisual->depth;

  return NS_OK;
}

#ifdef MOZ_COMPOSITED_PLUGINS
#include <dlfcn.h>
nsresult nsPluginNativeWindowGtk2::CreateXCompositedWindow() {
  NS_ASSERTION(!mSocketWidget,"Already created a socket widget!");

  mParentWindow = gtk_window_new(GTK_WINDOW_POPUP);
  mSocketWidget = gtk_socket_new();
  GdkWindow *parent_win = mParentWindow->window;

  //attach the socket to the container widget
  gtk_widget_set_parent_window(mSocketWidget, parent_win);

  // Make sure to handle the plug_removed signal.  If we don't the
  // socket will automatically be destroyed when the plug is
  // removed, which means we're destroying it more than once.
  // SYNTAX ERROR.
  g_signal_connect(mSocketWidget, "plug_removed",
                   G_CALLBACK(plug_removed_cb), NULL);

  g_signal_connect(mSocketWidget, "destroy",
                   G_CALLBACK(gtk_widget_destroyed), &mSocketWidget);

  /*gpointer user_data = NULL;
  gdk_window_get_user_data(parent_win, &user_data);
  */
  GtkContainer *container = GTK_CONTAINER(mParentWindow);
  gtk_container_add(container, mSocketWidget);
  gtk_widget_realize(mSocketWidget);

  // Resize before we show
  SetAllocation();
  gtk_widget_set_size_request (mSocketWidget, width, height);
  /* move offscreen */
  gtk_window_move (GTK_WINDOW(mParentWindow), width+1000, height+1000);


  gtk_widget_show(mSocketWidget);
  gtk_widget_show_all(mParentWindow);

  /* store away a reference to the socketwidget */
  mPlugWindow = (mSocketWidget);

  gdk_flush();
  window = (void*)gtk_socket_get_id(GTK_SOCKET(mSocketWidget));

  /* This is useful if we still have the plugin window inline
   * i.e. firefox vs. fennec */
  // gdk_window_set_composited(mSocketWidget->window, TRUE);

  if (!mDamage) {
    /* we install a general handler instead of one specific to a particular window
     * because we don't have a GdkWindow for the plugin window */
    gdk_window_add_filter (parent_win, plugin_composite_filter_func, this);

    int junk;
    if (!XDamageQueryExtension (GDK_DISPLAY (), &xdamage_event_base, &junk))
      printf ("This requires the XDamage extension");

    mDamage = XDamageCreate(GDK_DISPLAY(), (Drawable)window, XDamageReportNonEmpty);
    XCompositeRedirectWindow (GDK_DISPLAY(),
        (Drawable)window,
        CompositeRedirectManual);

    /* this is a hack to avoid having flash causing a crash when it is unloaded.
     * libplayback sets up dbus_connection_filters. When flash is unloaded it takes
     * libplayback with it, however the connection filters are not removed
     * which causes a crash when dbus tries to execute them. dlopening libplayback
     * ensures that those functions stay around even after flash is gone. */
    static void *libplayback_handle;
    if (!libplayback_handle) {
      libplayback_handle = dlopen("libplayback-1.so.0", RTLD_NOW);
    }

  }

  // Fill out the ws_info structure.
  // (The windowless case is done in nsObjectFrame.cpp.)
  GdkWindow *gdkWindow = gdk_window_lookup((XID)window);
  mWsInfo.display = GDK_WINDOW_XDISPLAY(gdkWindow);
  mWsInfo.colormap = GDK_COLORMAP_XCOLORMAP(gdk_drawable_get_colormap(gdkWindow));
  GdkVisual* gdkVisual = gdk_drawable_get_visual(gdkWindow);
  mWsInfo.visual = GDK_VISUAL_XVISUAL(gdkVisual);
  mWsInfo.depth = gdkVisual->depth;

  return NS_OK;
}
#endif

void nsPluginNativeWindowGtk2::SetAllocation() {
  if (!mSocketWidget)
    return;

  GtkAllocation new_allocation;
  new_allocation.x = 0;
  new_allocation.y = 0;
  new_allocation.width = width;
  new_allocation.height = height;
  gtk_widget_size_allocate(mSocketWidget, &new_allocation);
}

nsresult nsPluginNativeWindowGtk2::CreateXtWindow() {
  NS_ASSERTION(!mSocketWidget,"Already created a socket widget!");

#ifdef NS_DEBUG      
  printf("About to create new xtbin of %i X %i from %p...\n",
         width, height, (void*)window);
#endif
  GdkWindow *gdkWindow = gdk_window_lookup((XID)window);
  mSocketWidget = gtk_xtbin_new(gdkWindow, 0);
  // Check to see if creating the xtbin failed for some reason.
  // if it did, we can't go any further.
  if (!mSocketWidget)
    return NS_ERROR_FAILURE;

  g_signal_connect(mSocketWidget, "destroy",
                   G_CALLBACK(gtk_widget_destroyed), &mSocketWidget);

  gtk_widget_set_size_request(mSocketWidget, width, height);

#ifdef NS_DEBUG
  printf("About to show xtbin(%p)...\n", (void*)mSocketWidget); fflush(NULL);
#endif
  gtk_widget_show(mSocketWidget);
#ifdef NS_DEBUG
  printf("completed gtk_widget_show(%p)\n", (void*)mSocketWidget); fflush(NULL);
#endif

  // Fill out the ws_info structure.
  GtkXtBin* xtbin = GTK_XTBIN(mSocketWidget);
  // The xtbin has its own Display structure.
  mWsInfo.display = xtbin->xtdisplay;
  mWsInfo.colormap = xtbin->xtclient.xtcolormap;
  mWsInfo.visual = xtbin->xtclient.xtvisual;
  mWsInfo.depth = xtbin->xtclient.xtdepth;
  // Leave mWsInfo.type = 0 - Who knows what this is meant to be?

  XFlush(mWsInfo.display);

  return NS_OK;
}

PRBool nsPluginNativeWindowGtk2::CanGetValueFromPlugin(nsCOMPtr<nsIPluginInstance> &aPluginInstance)
{
  return PR_TRUE;
}

/* static */
gboolean
plug_removed_cb (GtkWidget *widget, gpointer data)
{
  // Gee, thanks for the info!
  return TRUE;
}

static void
socket_unrealize_cb(GtkWidget *widget, gpointer data)
{
  // Unmap and reparent any child windows that GDK does not yet know about.
  // (See bug 540114 comment 10.)
  GdkWindow* socket_window = widget->window;
  Display* display = GDK_DISPLAY();

  // Ignore X errors that may happen if windows get destroyed (possibly
  // requested by the plugin) between XQueryTree and when we operate on them.
  gdk_error_trap_push();

  Window root, parent;
  Window* children;
  unsigned int nchildren;
  if (!XQueryTree(display, gdk_x11_drawable_get_xid(socket_window),
                  &root, &parent, &children, &nchildren))
    return;

  for (unsigned int i = 0; i < nchildren; ++i) {
    Window child = children[i];
    if (!gdk_window_lookup(child)) {
      // This window is not known to GDK.
      XUnmapWindow(display, child);
      XReparentWindow(display, child, DefaultRootWindow(display), 0, 0);
    }
  }

  if (children) XFree(children);

<<<<<<< HEAD
=======
  XSync(display, False);
>>>>>>> 67f85832
  gdk_error_trap_pop();
}<|MERGE_RESOLUTION|>--- conflicted
+++ resolved
@@ -479,9 +479,6 @@
 
   if (children) XFree(children);
 
-<<<<<<< HEAD
-=======
   XSync(display, False);
->>>>>>> 67f85832
   gdk_error_trap_pop();
 }